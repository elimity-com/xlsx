package xlsx

import (
	"errors"
	"fmt"
	"strconv"
)

// Sheet is a high level structure intended to provide user access to
// the contents of a particular sheet within an XLSX file.
type Sheet struct {
	Name        string
	File        *File
	Rows        []*Row
	Cols        []*Col
	MaxRow      int
	MaxCol      int
	Hidden      bool
	Selected    bool
	SheetViews  []SheetView
	SheetFormat SheetFormat
	AutoFilter  *AutoFilter
}

type SheetView struct {
	Pane *Pane
}

type Pane struct {
	XSplit      float64
	YSplit      float64
	TopLeftCell string
	ActivePane  string
	State       string // Either "split" or "frozen"
}

type SheetFormat struct {
	DefaultColWidth  float64
	DefaultRowHeight float64
	OutlineLevelCol  uint8
	OutlineLevelRow  uint8
}

type AutoFilter struct {
	TopLeftCell     string
	BottomRightCell string
}

// Add a new Row to a Sheet
func (s *Sheet) AddRow() *Row {
	row := &Row{Sheet: s}
	s.Rows = append(s.Rows, row)
	if len(s.Rows) > s.MaxRow {
		s.MaxRow = len(s.Rows)
	}
	return row
}

<<<<<<< HEAD
// Add a new Row to a Sheet at a specific index
func (s *Sheet) AddRowAtIndex(index int) (*Row, error) {
	if index < 0 || index > len(s.Rows) {
		return nil, errors.New("AddRowAtIndex: index out of bounds")
	}
	row := &Row{Sheet: s}
	s.Rows = append(s.Rows, nil)

	if index < len(s.Rows) {
		copy(s.Rows[index+1:], s.Rows[index:])
	}
	s.Rows[index] = row
	if len(s.Rows) > s.MaxRow {
		s.MaxRow = len(s.Rows)
	}
	return row, nil
}

// Removes a row at a specific index
func (s *Sheet) RemoveRowAtIndex(index int) error {
	if index < 0 || index >= len(s.Rows) {
		return errors.New("RemoveRowAtIndex: index out of bounds")
	}
	s.Rows = append(s.Rows[:index], s.Rows[index+1:]...)
	return nil
=======
// Make sure we always have as many Rows as we do cells.
func (s *Sheet) maybeAddRow(rowCount int) {
	if rowCount > s.MaxRow {
		loopCnt := rowCount - s.MaxRow
		for i := 0; i < loopCnt; i++ {

			row := &Row{Sheet: s}
			s.Rows = append(s.Rows, row)
		}
		s.MaxRow = rowCount
	}
}

// Make sure we always have as many Rows as we do cells.
func (s *Sheet) Row(idx int) *Row {
	s.maybeAddRow(idx + 1)
	return s.Rows[idx]
>>>>>>> 76f13fa8
}

// Make sure we always have as many Cols as we do cells.
func (s *Sheet) maybeAddCol(cellCount int) {
	if cellCount > s.MaxCol {
		loopCnt := cellCount - s.MaxCol
		currIndex := s.MaxCol + 1
		for i := 0; i < loopCnt; i++ {

			col := &Col{
				style:     NewStyle(),
				Min:       currIndex,
				Max:       currIndex,
				Hidden:    false,
				Collapsed: false}
			s.Cols = append(s.Cols, col)
			currIndex++
		}

		s.MaxCol = cellCount
	}
}

// Make sure we always have as many Cols as we do cells.
func (s *Sheet) Col(idx int) *Col {
	s.maybeAddCol(idx + 1)
	return s.Cols[idx]
}

// Get a Cell by passing it's cartesian coordinates (zero based) as
// row and column integer indexes.
//
// For example:
//
//    cell := sheet.Cell(0,0)
//
// ... would set the variable "cell" to contain a Cell struct
// containing the data from the field "A1" on the spreadsheet.
func (sh *Sheet) Cell(row, col int) *Cell {

	// If the user requests a row beyond what we have, then extend.
	for len(sh.Rows) <= row {
		sh.AddRow()
	}

	r := sh.Rows[row]
	for len(r.Cells) <= col {
		r.AddCell()
	}

	return r.Cells[col]
}

//Set the width of a single column or multiple columns.
func (s *Sheet) SetColWidth(startcol, endcol int, width float64) error {
	if startcol > endcol {
		return fmt.Errorf("Could not set width for range %d-%d: startcol must be less than endcol.", startcol, endcol)
	}
	end := endcol + 1
	s.maybeAddCol(end)
	for ; startcol < end; startcol++ {
		s.Cols[startcol].Width = width
	}

	return nil
}

// When merging cells, the cell may be the 'original' or the 'covered'.
// First, figure out which cells are merge starting points. Then create
// the necessary cells underlying the merge area.
// Then go through all the underlying cells and apply the appropriate
// border, based on the original cell.
func (s *Sheet) handleMerged() {
	merged := make(map[string]*Cell)

	for r, row := range s.Rows {
		for c, cell := range row.Cells {
			if cell.HMerge > 0 || cell.VMerge > 0 {
				coord := GetCellIDStringFromCoords(c, r)
				merged[coord] = cell
			}
		}
	}

	// This loop iterates over all cells that should be merged and applies the correct
	// borders to them depending on their position. If any cells required by the merge
	// are missing, they will be allocated by s.Cell().
	for key, cell := range merged {

		maincol, mainrow, _ := GetCoordsFromCellIDString(key)
		for rownum := 0; rownum <= cell.VMerge; rownum++ {
			for colnum := 0; colnum <= cell.HMerge; colnum++ {
				// make cell
				s.Cell(mainrow+rownum, maincol+colnum)

			}
		}
	}
}

// Dump sheet to its XML representation, intended for internal use only
func (s *Sheet) makeXLSXSheet(refTable *RefTable, styles *xlsxStyleSheet) *xlsxWorksheet {
	worksheet := newXlsxWorksheet()
	xSheet := xlsxSheetData{}
	maxRow := 0
	maxCell := 0
	var maxLevelCol, maxLevelRow uint8

	// Scan through the sheet and see if there are any merged cells. If there
	// are, we may need to extend the size of the sheet. There needs to be
	// phantom cells underlying the area covered by the merged cell
	s.handleMerged()

	for index, sheetView := range s.SheetViews {
		if sheetView.Pane != nil {
			worksheet.SheetViews.SheetView[index].Pane = &xlsxPane{
				XSplit:      sheetView.Pane.XSplit,
				YSplit:      sheetView.Pane.YSplit,
				TopLeftCell: sheetView.Pane.TopLeftCell,
				ActivePane:  sheetView.Pane.ActivePane,
				State:       sheetView.Pane.State,
			}

		}
	}

	if s.Selected {
		worksheet.SheetViews.SheetView[0].TabSelected = true
	}

	if s.SheetFormat.DefaultRowHeight != 0 {
		worksheet.SheetFormatPr.DefaultRowHeight = s.SheetFormat.DefaultRowHeight
	}
	worksheet.SheetFormatPr.DefaultColWidth = s.SheetFormat.DefaultColWidth

	colsXfIdList := make([]int, len(s.Cols))
	for c, col := range s.Cols {
		XfId := 0
		if col.Min == 0 {
			col.Min = 1
		}
		if col.Max == 0 {
			col.Max = 1
		}
		style := col.GetStyle()
		//col's style always not nil
		if style != nil {
			xNumFmt := styles.newNumFmt(col.numFmt)
			XfId = handleStyleForXLSX(style, xNumFmt.NumFmtId, styles)
		}
		colsXfIdList[c] = XfId

		var customWidth bool
		if col.Width == 0 {
			col.Width = ColWidth
			customWidth = false

		} else {
			customWidth = true
		}
		// When the cols content is empty, the cols flag is not output in the xml file.
		if worksheet.Cols == nil {
			worksheet.Cols = &xlsxCols{Col: []xlsxCol{}}
		}
		worksheet.Cols.Col = append(worksheet.Cols.Col,
			xlsxCol{Min: col.Min,
				Max:          col.Max,
				Hidden:       col.Hidden,
				Width:        col.Width,
				CustomWidth:  customWidth,
				Collapsed:    col.Collapsed,
				OutlineLevel: col.OutlineLevel,
				Style:        XfId,
			})

		if col.OutlineLevel > maxLevelCol {
			maxLevelCol = col.OutlineLevel
		}
		if nil != col.DataValidation {
			if nil == worksheet.DataValidations {
				worksheet.DataValidations = &xlsxCellDataValidations{}
			}
			colName := ColIndexToLetters(c)
			for _, dd := range col.DataValidation {
				if dd.minRow == dd.maxRow {
					dd.Sqref = fmt.Sprintf("%s%d", colName, dd.minRow)
				} else {
					dd.Sqref = fmt.Sprintf("%s%d:%s%d", colName, dd.minRow, colName, dd.maxRow)
				}
				worksheet.DataValidations.DataValidattion = append(worksheet.DataValidations.DataValidattion, dd)

			}
			worksheet.DataValidations.Count = len(worksheet.DataValidations.DataValidattion)
		}
	}

	for r, row := range s.Rows {
		if r > maxRow {
			maxRow = r
		}
		xRow := xlsxRow{}
		xRow.R = r + 1
		if row.isCustom {
			xRow.CustomHeight = true
			xRow.Ht = fmt.Sprintf("%g", row.Height)
		}
		xRow.OutlineLevel = row.OutlineLevel
		if row.OutlineLevel > maxLevelRow {
			maxLevelRow = row.OutlineLevel
		}
		for c, cell := range row.Cells {
			XfId := colsXfIdList[c]

			// generate NumFmtId and add new NumFmt
			xNumFmt := styles.newNumFmt(cell.NumFmt)

			style := cell.style
			if style != nil {
				XfId = handleStyleForXLSX(style, xNumFmt.NumFmtId, styles)
			} else if len(cell.NumFmt) > 0 && !compareFormatString(s.Cols[c].numFmt, cell.NumFmt) {
				XfId = handleNumFmtIdForXLSX(xNumFmt.NumFmtId, styles)
			}

			if c > maxCell {
				maxCell = c
			}
			xC := xlsxC{
				S: XfId,
				R: GetCellIDStringFromCoords(c, r),
			}
			if cell.formula != "" {
				xC.F = &xlsxF{Content: cell.formula}
			}
			switch cell.cellType {
			case CellTypeInline:
				// Inline strings are turned into shared strings since they are more efficient.
				// This is what Excel does as well.
				fallthrough
			case CellTypeString:
				if len(cell.Value) > 0 {
					xC.V = strconv.Itoa(refTable.AddString(cell.Value))
				}
				xC.T = "s"
			case CellTypeNumeric:
				// Numeric is the default, so the type can be left blank
				xC.V = cell.Value
			case CellTypeBool:
				xC.V = cell.Value
				xC.T = "b"
			case CellTypeError:
				xC.V = cell.Value
				xC.T = "e"
			case CellTypeDate:
				xC.V = cell.Value
				xC.T = "d"
			case CellTypeStringFormula:
				xC.V = cell.Value
				xC.T = "str"
			default:
				panic(errors.New("unknown cell type cannot be marshaled"))
			}

			xRow.C = append(xRow.C, xC)
			if nil != cell.DataValidation {
				if nil == worksheet.DataValidations {
					worksheet.DataValidations = &xlsxCellDataValidations{}
				}
				cell.DataValidation.Sqref = xC.R
				worksheet.DataValidations.DataValidattion = append(worksheet.DataValidations.DataValidattion, cell.DataValidation)
				worksheet.DataValidations.Count = len(worksheet.DataValidations.DataValidattion)
			}

			if cell.HMerge > 0 || cell.VMerge > 0 {
				// r == rownum, c == colnum
				mc := xlsxMergeCell{}
				start := GetCellIDStringFromCoords(c, r)
				endCol := c + cell.HMerge
				endRow := r + cell.VMerge
				end := GetCellIDStringFromCoords(endCol, endRow)
				mc.Ref = start + ":" + end
				if worksheet.MergeCells == nil {
					worksheet.MergeCells = &xlsxMergeCells{}
				}
				worksheet.MergeCells.Cells = append(worksheet.MergeCells.Cells, mc)
			}
		}
		xSheet.Row = append(xSheet.Row, xRow)
	}

	// Update sheet format with the freshly determined max levels
	s.SheetFormat.OutlineLevelCol = maxLevelCol
	s.SheetFormat.OutlineLevelRow = maxLevelRow
	// .. and then also apply this to the xml worksheet
	worksheet.SheetFormatPr.OutlineLevelCol = s.SheetFormat.OutlineLevelCol
	worksheet.SheetFormatPr.OutlineLevelRow = s.SheetFormat.OutlineLevelRow

	if worksheet.MergeCells != nil {
		worksheet.MergeCells.Count = len(worksheet.MergeCells.Cells)
	}

	if s.AutoFilter != nil {
		worksheet.AutoFilter = &xlsxAutoFilter{Ref: fmt.Sprintf("%v:%v", s.AutoFilter.TopLeftCell, s.AutoFilter.BottomRightCell)}
	}

	worksheet.SheetData = xSheet
	dimension := xlsxDimension{}
	dimension.Ref = "A1:" + GetCellIDStringFromCoords(maxCell, maxRow)
	if dimension.Ref == "A1:A1" {
		dimension.Ref = "A1"
	}
	worksheet.Dimension = dimension
	return worksheet
}

func handleStyleForXLSX(style *Style, NumFmtId int, styles *xlsxStyleSheet) (XfId int) {
	xFont, xFill, xBorder, xCellXf := style.makeXLSXStyleElements()
	fontId := styles.addFont(xFont)
	fillId := styles.addFill(xFill)

	// HACK - adding light grey fill, as in OO and Google
	greyfill := xlsxFill{}
	greyfill.PatternFill.PatternType = "lightGray"
	styles.addFill(greyfill)

	borderId := styles.addBorder(xBorder)
	xCellXf.FontId = fontId
	xCellXf.FillId = fillId
	xCellXf.BorderId = borderId
	xCellXf.NumFmtId = NumFmtId
	// apply the numFmtId when it is not the default cellxf
	if xCellXf.NumFmtId > 0 {
		xCellXf.ApplyNumberFormat = true
	}

	xCellXf.Alignment.Horizontal = style.Alignment.Horizontal
	xCellXf.Alignment.Indent = style.Alignment.Indent
	xCellXf.Alignment.ShrinkToFit = style.Alignment.ShrinkToFit
	xCellXf.Alignment.TextRotation = style.Alignment.TextRotation
	xCellXf.Alignment.Vertical = style.Alignment.Vertical
	xCellXf.Alignment.WrapText = style.Alignment.WrapText

	XfId = styles.addCellXf(xCellXf)
	return
}

func handleNumFmtIdForXLSX(NumFmtId int, styles *xlsxStyleSheet) (XfId int) {
	xCellXf := makeXLSXCellElement()
	xCellXf.NumFmtId = NumFmtId
	if xCellXf.NumFmtId > 0 {
		xCellXf.ApplyNumberFormat = true
	}
	XfId = styles.addCellXf(xCellXf)
	return
}<|MERGE_RESOLUTION|>--- conflicted
+++ resolved
@@ -56,7 +56,6 @@
 	return row
 }
 
-<<<<<<< HEAD
 // Add a new Row to a Sheet at a specific index
 func (s *Sheet) AddRowAtIndex(index int) (*Row, error) {
 	if index < 0 || index > len(s.Rows) {
@@ -82,7 +81,8 @@
 	}
 	s.Rows = append(s.Rows[:index], s.Rows[index+1:]...)
 	return nil
-=======
+}
+
 // Make sure we always have as many Rows as we do cells.
 func (s *Sheet) maybeAddRow(rowCount int) {
 	if rowCount > s.MaxRow {
@@ -100,7 +100,6 @@
 func (s *Sheet) Row(idx int) *Row {
 	s.maybeAddRow(idx + 1)
 	return s.Rows[idx]
->>>>>>> 76f13fa8
 }
 
 // Make sure we always have as many Cols as we do cells.
