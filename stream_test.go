package xlsx

import (
	"bytes"
	"fmt"
	"io"
	"reflect"
	"strings"

	. "gopkg.in/check.v1"
)

const (
	TestsShouldMakeRealFiles = true
)

type StreamSuite struct{}

var _ = Suite(&StreamSuite{})

func (s *StreamSuite) TestTestsShouldMakeRealFilesShouldBeFalse(t *C) {
	if TestsShouldMakeRealFiles {
		t.Fatal("TestsShouldMakeRealFiles should only be true for local debugging. Don't forget to switch back before commiting.")
	}
}

func (s *StreamSuite) TestXlsxStreamWrite(t *C) {
	// When shouldMakeRealFiles is set to true this test will make actual XLSX files in the file system.
	// This is useful to ensure files open in Excel, Numbers, Google Docs, etc.
	// In case of issues you can use "Open XML SDK 2.5" to diagnose issues in generated XLSX files:
	// https://www.microsoft.com/en-us/download/details.aspx?id=30425
	testCases := []struct {
		testName      string
		sheetNames    []string
		workbookData  [][][]StreamCell
		expectedError error
	}{
		{
<<<<<<< HEAD
			testName: "Number Row",
			sheetNames: []string{
				"Sheet1",
			},
			workbookData: [][][]StreamCell{
				{
					{MakeStringStreamCell("1"), MakeStringStreamCell("25"),
						MakeStringStreamCell("A"), MakeStringStreamCell("B")},
					{MakeIntegerStreamCell(1234), MakeStyledIntegerStreamCell(98, BoldIntegers),
						MakeStyledIntegerStreamCell(34, ItalicIntegers), MakeStyledIntegerStreamCell(26, UnderlinedIntegers)},
				},
			},
		},
		{
=======
>>>>>>> cffc63fc
			testName: "One Sheet",
			sheetNames: []string{
				"Sheet1",
			},
			workbookData: [][][]StreamCell{
				{
					{MakeStringStreamCell("Token"), MakeStringStreamCell("Name"),
						MakeStringStreamCell("Price"), MakeStringStreamCell("SKU")},
					{MakeIntegerStreamCell(123), MakeStringStreamCell("Taco"),
						MakeIntegerStreamCell(300), MakeIntegerStreamCell(123)},
				},
			},
		},
		{
			testName: "One Column",
			sheetNames: []string{
				"Sheet1",
			},
			workbookData: [][][]StreamCell{
				{
					{MakeStringStreamCell("Token")},
					{MakeIntegerStreamCell(123)},
				},
			},
		},
		{
			testName: "Several Sheets, with different numbers of columns and rows",
			sheetNames: []string{
				"Sheet 1", "Sheet 2", "Sheet3",
			},
			workbookData: [][][]StreamCell{
				{
					{MakeStringStreamCell("Token"), MakeStringStreamCell("Name"),
						MakeStringStreamCell("Price"), MakeStringStreamCell("SKU")},

					{MakeIntegerStreamCell(123), MakeStringStreamCell("Taco"),
						MakeIntegerStreamCell(300), MakeIntegerStreamCell(123)},
				},
				{
					{MakeStringStreamCell("Token"), MakeStringStreamCell("Name"),
						MakeStringStreamCell("Price"), MakeStringStreamCell("SKU"),
						MakeStringStreamCell("Stock")},

					{MakeIntegerStreamCell(456), MakeStringStreamCell("Salsa"),
						MakeIntegerStreamCell(200), MakeIntegerStreamCell(346),
						MakeIntegerStreamCell(1)},

					{MakeIntegerStreamCell(789), MakeStringStreamCell("Burritos"),
						MakeIntegerStreamCell(400), MakeIntegerStreamCell(754),
						MakeIntegerStreamCell(3)},
				},
				{
					{MakeStringStreamCell("Token"), MakeStringStreamCell("Name"),
						MakeStringStreamCell("Price")},

					{MakeIntegerStreamCell(9853), MakeStringStreamCell("Guacamole"),
						MakeIntegerStreamCell(500)},

					{MakeIntegerStreamCell(2357), MakeStringStreamCell("Margarita"),
						MakeIntegerStreamCell(700)},
				},
			},
		},
		{
			testName: "Two Sheets with same the name",
			sheetNames: []string{
				"Sheet 1", "Sheet 1",
			},
			workbookData: [][][]StreamCell{
				{
					{MakeStringStreamCell("Token"), MakeStringStreamCell("Name"),
						MakeStringStreamCell("Price"), MakeStringStreamCell("SKU")},

					{MakeIntegerStreamCell(123), MakeStringStreamCell("Taco"),
						MakeIntegerStreamCell(300), MakeIntegerStreamCell(123)},
				},
				{
					{MakeStringStreamCell("Token"), MakeStringStreamCell("Name"),
						MakeStringStreamCell("Price"), MakeStringStreamCell("SKU"),
						MakeStringStreamCell("Stock")},

					{MakeIntegerStreamCell(456), MakeStringStreamCell("Salsa"),
						MakeIntegerStreamCell(200), MakeIntegerStreamCell(346),
						MakeIntegerStreamCell(1)},

					{MakeIntegerStreamCell(789), MakeStringStreamCell("Burritos"),
						MakeIntegerStreamCell(400), MakeIntegerStreamCell(754),
						MakeIntegerStreamCell(3)},
				},
			},
			expectedError: fmt.Errorf("duplicate sheet name '%s'.", "Sheet 1"),
		},
		{
			testName: "One Sheet Registered, tries to write to two",
			sheetNames: []string{
				"Sheet 1",
			},
			workbookData: [][][]StreamCell{
				{
					{MakeStringStreamCell("Token"), MakeStringStreamCell("Name"),
						MakeStringStreamCell("Price"), MakeStringStreamCell("SKU")},

					{MakeIntegerStreamCell(123), MakeStringStreamCell("Taco"),
						MakeIntegerStreamCell(300), MakeIntegerStreamCell(123)},
				},
				{
					{MakeStringStreamCell("Token"), MakeStringStreamCell("Name"),
						MakeStringStreamCell("Price"), MakeStringStreamCell("SKU")},

					{MakeIntegerStreamCell(456), MakeStringStreamCell("Salsa"),
						MakeIntegerStreamCell(200), MakeIntegerStreamCell(346)},
				},
			},
			expectedError: AlreadyOnLastSheetError,
		},
		{
			testName: "One Sheet, too many columns in row 1",
			sheetNames: []string{
				"Sheet 1",
			},
			workbookData: [][][]StreamCell{
				{
					{MakeStringStreamCell("Token"), MakeStringStreamCell("Name"),
						MakeStringStreamCell("Price"), MakeStringStreamCell("SKU")},

					{MakeIntegerStreamCell(123), MakeStringStreamCell("Taco"),
						MakeIntegerStreamCell(300), MakeIntegerStreamCell(123),
						MakeStringStreamCell("asdf")},
				},
			},
			expectedError: WrongNumberOfRowsError,
		},
		{
			testName: "One Sheet, too few columns in row 1",
			sheetNames: []string{
				"Sheet 1",
			},
			workbookData: [][][]StreamCell{
				{
					{MakeStringStreamCell("Token"), MakeStringStreamCell("Name"),
						MakeStringStreamCell("Price"), MakeStringStreamCell("SKU")},

					{MakeIntegerStreamCell(123), MakeStringStreamCell("Taco"),
						MakeIntegerStreamCell(300)},
				},
			},
			expectedError: WrongNumberOfRowsError,
		},
		{
			testName: "Lots of Sheets, only writes rows to one, only writes headers to one, should not error and should still create a valid file",
			sheetNames: []string{
				"Sheet 1", "Sheet 2", "Sheet 3", "Sheet 4", "Sheet 5", "Sheet 6",
			},
			workbookData: [][][]StreamCell{
				{
					{MakeStringStreamCell("Token"), MakeStringStreamCell("Name"),
						MakeStringStreamCell("Price"), MakeStringStreamCell("SKU")},

					{MakeIntegerStreamCell(123), MakeStringStreamCell("Taco"),
						MakeIntegerStreamCell(300), MakeIntegerStreamCell(123)},
				},
				{{}},
				{{MakeStringStreamCell("Id"), MakeStringStreamCell("Unit Cost")}},
				{{}},
				{{}},
				{{}},
			},
		},
		{
			testName: "Two Sheets, only writes to one, should not error and should still create a valid file",
			sheetNames: []string{
				"Sheet 1", "Sheet 2",
			},
			workbookData: [][][]StreamCell{
				{
					{MakeStringStreamCell("Token"), MakeStringStreamCell("Name"),
						MakeStringStreamCell("Price"), MakeStringStreamCell("SKU")},

					{MakeIntegerStreamCell(123), MakeStringStreamCell("Taco"),
						MakeIntegerStreamCell(300), MakeIntegerStreamCell(123)},
				},
				{{}},
			},
		},
		{
			testName: "Larger Sheet",
			sheetNames: []string{
				"Sheet 1",
			},
			workbookData: [][][]StreamCell{
				{
					{MakeStringStreamCell("Token"), MakeStringStreamCell("Name"),
						MakeStringStreamCell("Price"), MakeStringStreamCell("SKU"),
						MakeStringStreamCell("Token"), MakeStringStreamCell("Name"),
						MakeStringStreamCell("Price"), MakeStringStreamCell("SKU"),
						MakeStringStreamCell("Token"), MakeStringStreamCell("Name"),
						MakeStringStreamCell("Price"), MakeStringStreamCell("SKU"),
						MakeStringStreamCell("Token"), MakeStringStreamCell("Name"),
						MakeStringStreamCell("Price"), MakeStringStreamCell("SKU"),
						MakeStringStreamCell("Token"), MakeStringStreamCell("Name"),
						MakeStringStreamCell("Price"), MakeStringStreamCell("SKU"),
						MakeStringStreamCell("Token"), MakeStringStreamCell("Name"),
						MakeStringStreamCell("Price"), MakeStringStreamCell("SKU")},
					{MakeIntegerStreamCell(123), MakeStringStreamCell("Taco"),
						MakeIntegerStreamCell(300), MakeIntegerStreamCell(123),
						MakeIntegerStreamCell(123), MakeStringStreamCell("Taco"),
						MakeIntegerStreamCell(300), MakeIntegerStreamCell(123),
						MakeIntegerStreamCell(123), MakeStringStreamCell("Taco"),
						MakeIntegerStreamCell(300), MakeIntegerStreamCell(123),
						MakeIntegerStreamCell(123), MakeStringStreamCell("Taco"),
						MakeIntegerStreamCell(300), MakeIntegerStreamCell(123),
						MakeIntegerStreamCell(123), MakeStringStreamCell("Taco"),
						MakeIntegerStreamCell(300), MakeIntegerStreamCell(123),
						MakeIntegerStreamCell(123), MakeStringStreamCell("Taco"),
						MakeIntegerStreamCell(300), MakeIntegerStreamCell(123),},
					{MakeIntegerStreamCell(456), MakeStringStreamCell("Salsa"),
						MakeIntegerStreamCell(200), MakeIntegerStreamCell(346),
						MakeIntegerStreamCell(456), MakeStringStreamCell("Salsa"),
						MakeIntegerStreamCell(200), MakeIntegerStreamCell(346),
						MakeIntegerStreamCell(456), MakeStringStreamCell("Salsa"),
						MakeIntegerStreamCell(200), MakeIntegerStreamCell(346),
						MakeIntegerStreamCell(456), MakeStringStreamCell("Salsa"),
						MakeIntegerStreamCell(200), MakeIntegerStreamCell(346),
						MakeIntegerStreamCell(456), MakeStringStreamCell("Salsa"),
						MakeIntegerStreamCell(200), MakeIntegerStreamCell(346),
						MakeIntegerStreamCell(456), MakeStringStreamCell("Salsa"),
						MakeIntegerStreamCell(200), MakeIntegerStreamCell(346)},
					{MakeIntegerStreamCell(789), MakeStringStreamCell("Burritos"),
						MakeIntegerStreamCell(400), MakeIntegerStreamCell(754),
						MakeIntegerStreamCell(789), MakeStringStreamCell("Burritos"),
						MakeIntegerStreamCell(400), MakeIntegerStreamCell(754),
						MakeIntegerStreamCell(789), MakeStringStreamCell("Burritos"),
						MakeIntegerStreamCell(400), MakeIntegerStreamCell(754),
						MakeIntegerStreamCell(789), MakeStringStreamCell("Burritos"),
						MakeIntegerStreamCell(400), MakeIntegerStreamCell(754),
						MakeIntegerStreamCell(789), MakeStringStreamCell("Burritos"),
						MakeIntegerStreamCell(400), MakeIntegerStreamCell(754),
						MakeIntegerStreamCell(789), MakeStringStreamCell("Burritos"),
						MakeIntegerStreamCell(400), MakeIntegerStreamCell(754)},
					{MakeIntegerStreamCell(123), MakeStringStreamCell("Taco"),
						MakeIntegerStreamCell(300), MakeIntegerStreamCell(123),
						MakeIntegerStreamCell(123), MakeStringStreamCell("Taco"),
						MakeIntegerStreamCell(300), MakeIntegerStreamCell(123),
						MakeIntegerStreamCell(123), MakeStringStreamCell("Taco"),
						MakeIntegerStreamCell(300), MakeIntegerStreamCell(123),
						MakeIntegerStreamCell(123), MakeStringStreamCell("Taco"),
						MakeIntegerStreamCell(300), MakeIntegerStreamCell(123),
						MakeIntegerStreamCell(123), MakeStringStreamCell("Taco"),
						MakeIntegerStreamCell(300), MakeIntegerStreamCell(123),
						MakeIntegerStreamCell(123), MakeStringStreamCell("Taco"),
						MakeIntegerStreamCell(300), MakeIntegerStreamCell(123),},
					{MakeIntegerStreamCell(456), MakeStringStreamCell("Salsa"),
						MakeIntegerStreamCell(200), MakeIntegerStreamCell(346),
						MakeIntegerStreamCell(456), MakeStringStreamCell("Salsa"),
						MakeIntegerStreamCell(200), MakeIntegerStreamCell(346),
						MakeIntegerStreamCell(456), MakeStringStreamCell("Salsa"),
						MakeIntegerStreamCell(200), MakeIntegerStreamCell(346),
						MakeIntegerStreamCell(456), MakeStringStreamCell("Salsa"),
						MakeIntegerStreamCell(200), MakeIntegerStreamCell(346),
						MakeIntegerStreamCell(456), MakeStringStreamCell("Salsa"),
						MakeIntegerStreamCell(200), MakeIntegerStreamCell(346),
						MakeIntegerStreamCell(456), MakeStringStreamCell("Salsa"),
						MakeIntegerStreamCell(200), MakeIntegerStreamCell(346)},
					{MakeIntegerStreamCell(789), MakeStringStreamCell("Burritos"),
						MakeIntegerStreamCell(400), MakeIntegerStreamCell(754),
						MakeIntegerStreamCell(789), MakeStringStreamCell("Burritos"),
						MakeIntegerStreamCell(400), MakeIntegerStreamCell(754),
						MakeIntegerStreamCell(789), MakeStringStreamCell("Burritos"),
						MakeIntegerStreamCell(400), MakeIntegerStreamCell(754),
						MakeIntegerStreamCell(789), MakeStringStreamCell("Burritos"),
						MakeIntegerStreamCell(400), MakeIntegerStreamCell(754),
						MakeIntegerStreamCell(789), MakeStringStreamCell("Burritos"),
						MakeIntegerStreamCell(400), MakeIntegerStreamCell(754),
						MakeIntegerStreamCell(789), MakeStringStreamCell("Burritos"),
						MakeIntegerStreamCell(400), MakeIntegerStreamCell(754)},
					{MakeIntegerStreamCell(123), MakeStringStreamCell("Taco"),
						MakeIntegerStreamCell(300), MakeIntegerStreamCell(123),
						MakeIntegerStreamCell(123), MakeStringStreamCell("Taco"),
						MakeIntegerStreamCell(300), MakeIntegerStreamCell(123),
						MakeIntegerStreamCell(123), MakeStringStreamCell("Taco"),
						MakeIntegerStreamCell(300), MakeIntegerStreamCell(123),
						MakeIntegerStreamCell(123), MakeStringStreamCell("Taco"),
						MakeIntegerStreamCell(300), MakeIntegerStreamCell(123),
						MakeIntegerStreamCell(123), MakeStringStreamCell("Taco"),
						MakeIntegerStreamCell(300), MakeIntegerStreamCell(123),
						MakeIntegerStreamCell(123), MakeStringStreamCell("Taco"),
						MakeIntegerStreamCell(300), MakeIntegerStreamCell(123),},
					{MakeIntegerStreamCell(456), MakeStringStreamCell("Salsa"),
						MakeIntegerStreamCell(200), MakeIntegerStreamCell(346),
						MakeIntegerStreamCell(456), MakeStringStreamCell("Salsa"),
						MakeIntegerStreamCell(200), MakeIntegerStreamCell(346),
						MakeIntegerStreamCell(456), MakeStringStreamCell("Salsa"),
						MakeIntegerStreamCell(200), MakeIntegerStreamCell(346),
						MakeIntegerStreamCell(456), MakeStringStreamCell("Salsa"),
						MakeIntegerStreamCell(200), MakeIntegerStreamCell(346),
						MakeIntegerStreamCell(456), MakeStringStreamCell("Salsa"),
						MakeIntegerStreamCell(200), MakeIntegerStreamCell(346),
						MakeIntegerStreamCell(456), MakeStringStreamCell("Salsa"),
						MakeIntegerStreamCell(200), MakeIntegerStreamCell(346)},
					{MakeIntegerStreamCell(789), MakeStringStreamCell("Burritos"),
						MakeIntegerStreamCell(400), MakeIntegerStreamCell(754),
						MakeIntegerStreamCell(789), MakeStringStreamCell("Burritos"),
						MakeIntegerStreamCell(400), MakeIntegerStreamCell(754),
						MakeIntegerStreamCell(789), MakeStringStreamCell("Burritos"),
						MakeIntegerStreamCell(400), MakeIntegerStreamCell(754),
						MakeIntegerStreamCell(789), MakeStringStreamCell("Burritos"),
						MakeIntegerStreamCell(400), MakeIntegerStreamCell(754),
						MakeIntegerStreamCell(789), MakeStringStreamCell("Burritos"),
						MakeIntegerStreamCell(400), MakeIntegerStreamCell(754),
						MakeIntegerStreamCell(789), MakeStringStreamCell("Burritos"),
						MakeIntegerStreamCell(400), MakeIntegerStreamCell(754)},
					{MakeIntegerStreamCell(123), MakeStringStreamCell("Taco"),
						MakeIntegerStreamCell(300), MakeIntegerStreamCell(123),
						MakeIntegerStreamCell(123), MakeStringStreamCell("Taco"),
						MakeIntegerStreamCell(300), MakeIntegerStreamCell(123),
						MakeIntegerStreamCell(123), MakeStringStreamCell("Taco"),
						MakeIntegerStreamCell(300), MakeIntegerStreamCell(123),
						MakeIntegerStreamCell(123), MakeStringStreamCell("Taco"),
						MakeIntegerStreamCell(300), MakeIntegerStreamCell(123),
						MakeIntegerStreamCell(123), MakeStringStreamCell("Taco"),
						MakeIntegerStreamCell(300), MakeIntegerStreamCell(123),
						MakeIntegerStreamCell(123), MakeStringStreamCell("Taco"),
						MakeIntegerStreamCell(300), MakeIntegerStreamCell(123),},
					{MakeIntegerStreamCell(456), MakeStringStreamCell("Salsa"),
						MakeIntegerStreamCell(200), MakeIntegerStreamCell(346),
						MakeIntegerStreamCell(456), MakeStringStreamCell("Salsa"),
						MakeIntegerStreamCell(200), MakeIntegerStreamCell(346),
						MakeIntegerStreamCell(456), MakeStringStreamCell("Salsa"),
						MakeIntegerStreamCell(200), MakeIntegerStreamCell(346),
						MakeIntegerStreamCell(456), MakeStringStreamCell("Salsa"),
						MakeIntegerStreamCell(200), MakeIntegerStreamCell(346),
						MakeIntegerStreamCell(456), MakeStringStreamCell("Salsa"),
						MakeIntegerStreamCell(200), MakeIntegerStreamCell(346),
						MakeIntegerStreamCell(456), MakeStringStreamCell("Salsa"),
						MakeIntegerStreamCell(200), MakeIntegerStreamCell(346)},
					{MakeIntegerStreamCell(789), MakeStringStreamCell("Burritos"),
						MakeIntegerStreamCell(400), MakeIntegerStreamCell(754),
						MakeIntegerStreamCell(789), MakeStringStreamCell("Burritos"),
						MakeIntegerStreamCell(400), MakeIntegerStreamCell(754),
						MakeIntegerStreamCell(789), MakeStringStreamCell("Burritos"),
						MakeIntegerStreamCell(400), MakeIntegerStreamCell(754),
						MakeIntegerStreamCell(789), MakeStringStreamCell("Burritos"),
						MakeIntegerStreamCell(400), MakeIntegerStreamCell(754),
						MakeIntegerStreamCell(789), MakeStringStreamCell("Burritos"),
						MakeIntegerStreamCell(400), MakeIntegerStreamCell(754),
						MakeIntegerStreamCell(789), MakeStringStreamCell("Burritos"),
						MakeIntegerStreamCell(400), MakeIntegerStreamCell(754)},
					{MakeIntegerStreamCell(123), MakeStringStreamCell("Taco"),
						MakeIntegerStreamCell(300), MakeIntegerStreamCell(123),
						MakeIntegerStreamCell(123), MakeStringStreamCell("Taco"),
						MakeIntegerStreamCell(300), MakeIntegerStreamCell(123),
						MakeIntegerStreamCell(123), MakeStringStreamCell("Taco"),
						MakeIntegerStreamCell(300), MakeIntegerStreamCell(123),
						MakeIntegerStreamCell(123), MakeStringStreamCell("Taco"),
						MakeIntegerStreamCell(300), MakeIntegerStreamCell(123),
						MakeIntegerStreamCell(123), MakeStringStreamCell("Taco"),
						MakeIntegerStreamCell(300), MakeIntegerStreamCell(123),
						MakeIntegerStreamCell(123), MakeStringStreamCell("Taco"),
						MakeIntegerStreamCell(300), MakeIntegerStreamCell(123),},
					{MakeIntegerStreamCell(456), MakeStringStreamCell("Salsa"),
						MakeIntegerStreamCell(200), MakeIntegerStreamCell(346),
						MakeIntegerStreamCell(456), MakeStringStreamCell("Salsa"),
						MakeIntegerStreamCell(200), MakeIntegerStreamCell(346),
						MakeIntegerStreamCell(456), MakeStringStreamCell("Salsa"),
						MakeIntegerStreamCell(200), MakeIntegerStreamCell(346),
						MakeIntegerStreamCell(456), MakeStringStreamCell("Salsa"),
						MakeIntegerStreamCell(200), MakeIntegerStreamCell(346),
						MakeIntegerStreamCell(456), MakeStringStreamCell("Salsa"),
						MakeIntegerStreamCell(200), MakeIntegerStreamCell(346),
						MakeIntegerStreamCell(456), MakeStringStreamCell("Salsa"),
						MakeIntegerStreamCell(200), MakeIntegerStreamCell(346)},
					{MakeIntegerStreamCell(789), MakeStringStreamCell("Burritos"),
						MakeIntegerStreamCell(400), MakeIntegerStreamCell(754),
						MakeIntegerStreamCell(789), MakeStringStreamCell("Burritos"),
						MakeIntegerStreamCell(400), MakeIntegerStreamCell(754),
						MakeIntegerStreamCell(789), MakeStringStreamCell("Burritos"),
						MakeIntegerStreamCell(400), MakeIntegerStreamCell(754),
						MakeIntegerStreamCell(789), MakeStringStreamCell("Burritos"),
						MakeIntegerStreamCell(400), MakeIntegerStreamCell(754),
						MakeIntegerStreamCell(789), MakeStringStreamCell("Burritos"),
						MakeIntegerStreamCell(400), MakeIntegerStreamCell(754),
						MakeIntegerStreamCell(789), MakeStringStreamCell("Burritos"),
						MakeIntegerStreamCell(400), MakeIntegerStreamCell(754)},
					{MakeIntegerStreamCell(123), MakeStringStreamCell("Taco"),
						MakeIntegerStreamCell(300), MakeIntegerStreamCell(123),
						MakeIntegerStreamCell(123), MakeStringStreamCell("Taco"),
						MakeIntegerStreamCell(300), MakeIntegerStreamCell(123),
						MakeIntegerStreamCell(123), MakeStringStreamCell("Taco"),
						MakeIntegerStreamCell(300), MakeIntegerStreamCell(123),
						MakeIntegerStreamCell(123), MakeStringStreamCell("Taco"),
						MakeIntegerStreamCell(300), MakeIntegerStreamCell(123),
						MakeIntegerStreamCell(123), MakeStringStreamCell("Taco"),
						MakeIntegerStreamCell(300), MakeIntegerStreamCell(123),
						MakeIntegerStreamCell(123), MakeStringStreamCell("Taco"),
						MakeIntegerStreamCell(300), MakeIntegerStreamCell(123),},
					{MakeIntegerStreamCell(456), MakeStringStreamCell("Salsa"),
						MakeIntegerStreamCell(200), MakeIntegerStreamCell(346),
						MakeIntegerStreamCell(456), MakeStringStreamCell("Salsa"),
						MakeIntegerStreamCell(200), MakeIntegerStreamCell(346),
						MakeIntegerStreamCell(456), MakeStringStreamCell("Salsa"),
						MakeIntegerStreamCell(200), MakeIntegerStreamCell(346),
						MakeIntegerStreamCell(456), MakeStringStreamCell("Salsa"),
						MakeIntegerStreamCell(200), MakeIntegerStreamCell(346),
						MakeIntegerStreamCell(456), MakeStringStreamCell("Salsa"),
						MakeIntegerStreamCell(200), MakeIntegerStreamCell(346),
						MakeIntegerStreamCell(456), MakeStringStreamCell("Salsa"),
						MakeIntegerStreamCell(200), MakeIntegerStreamCell(346)},
					{MakeIntegerStreamCell(789), MakeStringStreamCell("Burritos"),
						MakeIntegerStreamCell(400), MakeIntegerStreamCell(754),
						MakeIntegerStreamCell(789), MakeStringStreamCell("Burritos"),
						MakeIntegerStreamCell(400), MakeIntegerStreamCell(754),
						MakeIntegerStreamCell(789), MakeStringStreamCell("Burritos"),
						MakeIntegerStreamCell(400), MakeIntegerStreamCell(754),
						MakeIntegerStreamCell(789), MakeStringStreamCell("Burritos"),
						MakeIntegerStreamCell(400), MakeIntegerStreamCell(754),
						MakeIntegerStreamCell(789), MakeStringStreamCell("Burritos"),
						MakeIntegerStreamCell(400), MakeIntegerStreamCell(754),
						MakeIntegerStreamCell(789), MakeStringStreamCell("Burritos"),
						MakeIntegerStreamCell(400), MakeIntegerStreamCell(754)},
					{MakeIntegerStreamCell(123), MakeStringStreamCell("Taco"),
						MakeIntegerStreamCell(300), MakeIntegerStreamCell(123),
						MakeIntegerStreamCell(123), MakeStringStreamCell("Taco"),
						MakeIntegerStreamCell(300), MakeIntegerStreamCell(123),
						MakeIntegerStreamCell(123), MakeStringStreamCell("Taco"),
						MakeIntegerStreamCell(300), MakeIntegerStreamCell(123),
						MakeIntegerStreamCell(123), MakeStringStreamCell("Taco"),
						MakeIntegerStreamCell(300), MakeIntegerStreamCell(123),
						MakeIntegerStreamCell(123), MakeStringStreamCell("Taco"),
						MakeIntegerStreamCell(300), MakeIntegerStreamCell(123),
						MakeIntegerStreamCell(123), MakeStringStreamCell("Taco"),
						MakeIntegerStreamCell(300), MakeIntegerStreamCell(123),},
					{MakeIntegerStreamCell(456), MakeStringStreamCell("Salsa"),
						MakeIntegerStreamCell(200), MakeIntegerStreamCell(346),
						MakeIntegerStreamCell(456), MakeStringStreamCell("Salsa"),
						MakeIntegerStreamCell(200), MakeIntegerStreamCell(346),
						MakeIntegerStreamCell(456), MakeStringStreamCell("Salsa"),
						MakeIntegerStreamCell(200), MakeIntegerStreamCell(346),
						MakeIntegerStreamCell(456), MakeStringStreamCell("Salsa"),
						MakeIntegerStreamCell(200), MakeIntegerStreamCell(346),
						MakeIntegerStreamCell(456), MakeStringStreamCell("Salsa"),
						MakeIntegerStreamCell(200), MakeIntegerStreamCell(346),
						MakeIntegerStreamCell(456), MakeStringStreamCell("Salsa"),
						MakeIntegerStreamCell(200), MakeIntegerStreamCell(346)},
					{MakeIntegerStreamCell(789), MakeStringStreamCell("Burritos"),
						MakeIntegerStreamCell(400), MakeIntegerStreamCell(754),
						MakeIntegerStreamCell(789), MakeStringStreamCell("Burritos"),
						MakeIntegerStreamCell(400), MakeIntegerStreamCell(754),
						MakeIntegerStreamCell(789), MakeStringStreamCell("Burritos"),
						MakeIntegerStreamCell(400), MakeIntegerStreamCell(754),
						MakeIntegerStreamCell(789), MakeStringStreamCell("Burritos"),
						MakeIntegerStreamCell(400), MakeIntegerStreamCell(754),
						MakeIntegerStreamCell(789), MakeStringStreamCell("Burritos"),
						MakeIntegerStreamCell(400), MakeIntegerStreamCell(754),
						MakeIntegerStreamCell(789), MakeStringStreamCell("Burritos"),
						MakeIntegerStreamCell(400), MakeIntegerStreamCell(754)},
					{MakeIntegerStreamCell(123), MakeStringStreamCell("Taco"),
						MakeIntegerStreamCell(300), MakeIntegerStreamCell(123),
						MakeIntegerStreamCell(123), MakeStringStreamCell("Taco"),
						MakeIntegerStreamCell(300), MakeIntegerStreamCell(123),
						MakeIntegerStreamCell(123), MakeStringStreamCell("Taco"),
						MakeIntegerStreamCell(300), MakeIntegerStreamCell(123),
						MakeIntegerStreamCell(123), MakeStringStreamCell("Taco"),
						MakeIntegerStreamCell(300), MakeIntegerStreamCell(123),
						MakeIntegerStreamCell(123), MakeStringStreamCell("Taco"),
						MakeIntegerStreamCell(300), MakeIntegerStreamCell(123),
						MakeIntegerStreamCell(123), MakeStringStreamCell("Taco"),
						MakeIntegerStreamCell(300), MakeIntegerStreamCell(123),},
					{MakeIntegerStreamCell(456), MakeStringStreamCell("Salsa"),
						MakeIntegerStreamCell(200), MakeIntegerStreamCell(346),
						MakeIntegerStreamCell(456), MakeStringStreamCell("Salsa"),
						MakeIntegerStreamCell(200), MakeIntegerStreamCell(346),
						MakeIntegerStreamCell(456), MakeStringStreamCell("Salsa"),
						MakeIntegerStreamCell(200), MakeIntegerStreamCell(346),
						MakeIntegerStreamCell(456), MakeStringStreamCell("Salsa"),
						MakeIntegerStreamCell(200), MakeIntegerStreamCell(346),
						MakeIntegerStreamCell(456), MakeStringStreamCell("Salsa"),
						MakeIntegerStreamCell(200), MakeIntegerStreamCell(346),
						MakeIntegerStreamCell(456), MakeStringStreamCell("Salsa"),
						MakeIntegerStreamCell(200), MakeIntegerStreamCell(346)},
					{MakeIntegerStreamCell(789), MakeStringStreamCell("Burritos"),
						MakeIntegerStreamCell(400), MakeIntegerStreamCell(754),
						MakeIntegerStreamCell(789), MakeStringStreamCell("Burritos"),
						MakeIntegerStreamCell(400), MakeIntegerStreamCell(754),
						MakeIntegerStreamCell(789), MakeStringStreamCell("Burritos"),
						MakeIntegerStreamCell(400), MakeIntegerStreamCell(754),
						MakeIntegerStreamCell(789), MakeStringStreamCell("Burritos"),
						MakeIntegerStreamCell(400), MakeIntegerStreamCell(754),
						MakeIntegerStreamCell(789), MakeStringStreamCell("Burritos"),
						MakeIntegerStreamCell(400), MakeIntegerStreamCell(754),
						MakeIntegerStreamCell(789), MakeStringStreamCell("Burritos"),
						MakeIntegerStreamCell(400), MakeIntegerStreamCell(754)},
				},
			},
		},
		{
			testName: "UTF-8 Characters. This XLSX File loads correctly with Excel, Numbers, and Google Docs. It also passes Microsoft's Office File Format Validator.",
			sheetNames: []string{
				"Sheet1",
			},
			workbookData: [][][]StreamCell{
				{
					// String courtesy of https://github.com/minimaxir/big-list-of-naughty-strings/
					// Header row contains the tags that I am filtering on
					{MakeStringStreamCell("Token"), MakeStringStreamCell(endSheetDataTag),
						MakeStringStreamCell("Price"), MakeStringStreamCell(fmt.Sprintf(dimensionTag, "A1:D1"))},
					// Japanese and emojis
					{MakeIntegerStreamCell(123), MakeStringStreamCell("パーティーへ行かないか"),
						MakeIntegerStreamCell(300), MakeStringStreamCell("🍕🐵 🙈 🙉 🙊")},
					// XML encoder/parser test strings
					{MakeIntegerStreamCell(123), MakeStringStreamCell(`<?xml version="1.0" encoding="ISO-8859-1"?>`),
						MakeIntegerStreamCell(300), MakeStringStreamCell(`<?xml version="1.0" encoding="ISO-8859-1"?><!DOCTYPE foo [ <!ELEMENT foo ANY ><!ENTITY xxe SYSTEM "file:///etc/passwd" >]><foo>&xxe;</foo>`)},
					// Upside down text and Right to Left Arabic text
					{MakeIntegerStreamCell(123), MakeStringStreamCell(`˙ɐnbᴉlɐ ɐuƃɐɯ ǝɹolop ʇǝ ǝɹoqɐl ʇn ʇunpᴉpᴉɔuᴉ ɹodɯǝʇ poɯsnᴉǝ op pǝs 'ʇᴉlǝ ƃuᴉɔsᴉdᴉpɐ ɹnʇǝʇɔǝsuoɔ 'ʇǝɯɐ ʇᴉs ɹolop ɯnsdᴉ ɯǝɹo˥
					00˙Ɩ$-`), MakeIntegerStreamCell(300), MakeStringStreamCell(`ﷺ`)} ,
					{MakeIntegerStreamCell(123), MakeStringStreamCell("Taco"),
						MakeIntegerStreamCell(300), MakeIntegerStreamCell(123)},
				},
			},
		},
	}

	for i, testCase := range testCases {
		var filePath string
		var buffer bytes.Buffer
		if TestsShouldMakeRealFiles {
			filePath = fmt.Sprintf("Workbook%d.xlsx", i)
		}

		err := writeStreamFile(filePath, &buffer, testCase.sheetNames, testCase.workbookData, TestsShouldMakeRealFiles)
		if err != testCase.expectedError && err.Error() != testCase.expectedError.Error() {
			t.Fatalf("Error differs from expected error. Error: %v, Expected Error: %v ", err, testCase.expectedError)
		}
		if testCase.expectedError != nil {
			return
		}
		// read the file back with the xlsx package
		var bufReader *bytes.Reader
		var size int64
		if !TestsShouldMakeRealFiles {
			bufReader = bytes.NewReader(buffer.Bytes())
			size = bufReader.Size()
		}
		actualSheetNames, actualWorkbookData := readXLSXFile(t, filePath, bufReader, size, TestsShouldMakeRealFiles)
		// check if data was able to be read correctly
		if !reflect.DeepEqual(actualSheetNames, testCase.sheetNames) {
			t.Fatal("Expected sheet names to be equal")
		}

		expectedWorkbookDataStrings := [][][]string{}
		for j,_ := range testCase.workbookData {
			expectedWorkbookDataStrings = append(expectedWorkbookDataStrings, [][]string{})
			for k,_ := range testCase.workbookData[j]{
				expectedWorkbookDataStrings[j] = append(expectedWorkbookDataStrings[j], []string{})
				for _, cell := range testCase.workbookData[j][k] {
					expectedWorkbookDataStrings[j][k] = append(expectedWorkbookDataStrings[j][k], cell.cellData)
				}
			}

		}
		if !reflect.DeepEqual(actualWorkbookData, expectedWorkbookDataStrings) {
			t.Fatal("Expected workbook data to be equal")
		}
	}
}

// The purpose of TestXlsxStyleBehavior is to ensure that initMaxStyleId has the correct starting value
// and that the logic in AddSheet() that predicts Style IDs is correct.
func (s *StreamSuite) TestXlsxStyleBehavior(t *C) {
	file := NewFile()
	sheet, err := file.AddSheet("Sheet 1")
	if err != nil {
		t.Fatal(err)
	}
	row := sheet.AddRow()
	rowData := []string{"testing", "1", "2", "3"}
	if count := row.WriteSlice(&rowData, -1); count != len(rowData) {
		t.Fatal("not enough cells written")
	}
	parts, err := file.MarshallParts()
	styleSheet, ok := parts["xl/styles.xml"]
	if !ok {
		t.Fatal("no style sheet")
	}
	// Created an XLSX file with only the default style.
	// We expect that the number of styles is one more than our max index constant.
	// This means the library adds two styles by default.
	if !strings.Contains(styleSheet, fmt.Sprintf(`<cellXfs count="%d">`, initMaxStyleId+1)) {
		t.Fatal("Expected sheet to have two styles")
	}

	file = NewFile()
	sheet, err = file.AddSheet("Sheet 1")
	if err != nil {
		t.Fatal(err)
	}
	row = sheet.AddRow()
	rowData = []string{"testing", "1", "2", "3", "4"}
	if count := row.WriteSlice(&rowData, -1); count != len(rowData) {
		t.Fatal("not enough cells written")
	}
	sheet.Cols[0].SetType(CellTypeString)
	sheet.Cols[1].SetType(CellTypeString)
	sheet.Cols[3].SetType(CellTypeNumeric)
	sheet.Cols[4].SetType(CellTypeString)
	parts, err = file.MarshallParts()
	styleSheet, ok = parts["xl/styles.xml"]
	if !ok {
		t.Fatal("no style sheet")
	}
	// Created an XLSX file with two distinct cell types, which should create two new styles.
	// The same cell type was added three times, this should be coalesced into the same style rather than
	// recreating the style. This XLSX stream library depends on this behavior when predicting the next style id.
	if !strings.Contains(styleSheet, fmt.Sprintf(`<cellXfs count="%d">`, initMaxStyleId+1+2)) {
		t.Fatal("Expected sheet to have four styles")
	}
}

// writeStreamFile will write the file using this stream package
func writeStreamFile(filePath string, fileBuffer io.Writer, sheetNames []string, workbookData [][][]StreamCell, shouldMakeRealFiles bool) error {
	var file *StreamFileBuilder
	var err error
	if shouldMakeRealFiles {
		file, err = NewStreamFileBuilderForPath(filePath)
		if err != nil {
			return err
		}
	} else {
		file = NewStreamFileBuilder(fileBuffer)
	}

	err = file.AddStreamStyle(Strings)
	err = file.AddStreamStyle(BoldStrings)
	err = file.AddStreamStyle(ItalicStrings)
	err = file.AddStreamStyle(UnderlinedStrings)
	err = file.AddStreamStyle(Integers)
	err = file.AddStreamStyle(BoldIntegers)
	err = file.AddStreamStyle(ItalicIntegers)
	err = file.AddStreamStyle(UnderlinedIntegers)
	if err != nil { // TODO handle all errors not just one
		return err
	}

	for i, sheetName := range sheetNames {
		header := workbookData[i][0]
		err := file.AddSheet(sheetName, header)
		if err != nil {
			return err
		}
	}
	streamFile, err := file.Build()
	if err != nil {
		return err
	}
	for i, sheetData := range workbookData {

		if i != 0 {
			err = streamFile.NextSheet()
			if err != nil {
				return err
			}
		}
		for i, row := range sheetData {
			if i == 0 {
				continue
			}
			err = streamFile.Write(row)
			if err != nil {
				return err
			}
		}
	}
	err = streamFile.Close()
	if err != nil {
		return err
	}
	return nil
}

// readXLSXFile will read the file using the xlsx package.
func readXLSXFile(t *C, filePath string, fileBuffer io.ReaderAt, size int64, shouldMakeRealFiles bool) ([]string, [][][]string) {
	var readFile *File
	var err error
	if shouldMakeRealFiles {
		readFile, err = OpenFile(filePath)
		if err != nil {
			t.Fatal(err)
		}
	} else {
		readFile, err = OpenReaderAt(fileBuffer, size)
		if err != nil {
			t.Fatal(err)
		}
	}
	var actualWorkbookData [][][]string
	var sheetNames []string
	for _, sheet := range readFile.Sheets {
		sheetData := [][]string{}
		for _, row := range sheet.Rows {
			data := []string{}
			for _, cell := range row.Cells {
				str, err := cell.FormattedValue()
				if err != nil {
					t.Fatal(err)
				}
				data = append(data, str)
			}
			sheetData = append(sheetData, data)
		}
		sheetNames = append(sheetNames, sheet.Name)
		actualWorkbookData = append(actualWorkbookData, sheetData)
	}
	return sheetNames, actualWorkbookData
}

func (s *StreamSuite) TestAddSheetErrorsAfterBuild(t *C) {
	file := NewStreamFileBuilder(bytes.NewBuffer(nil))

	err := file.AddSheet("Sheet1", []StreamCell{MakeStringStreamCell("Header")})
	if err != nil {
		t.Fatal(err)
	}
	err = file.AddSheet("Sheet2", []StreamCell{MakeStringStreamCell("Header2")})
	if err != nil {
		t.Fatal(err)
	}

	_, err = file.Build()
	if err != nil {
		t.Fatal(err)
	}
	err = file.AddSheet("Sheet3", []StreamCell{MakeStringStreamCell("Header3")})
	if err != BuiltStreamFileBuilderError {
		t.Fatal(err)
	}
}

func (s *StreamSuite) TestBuildErrorsAfterBuild(t *C) {
	file := NewStreamFileBuilder(bytes.NewBuffer(nil))

	err := file.AddSheet("Sheet1", []StreamCell{MakeStringStreamCell("Header")})
	if err != nil {
		t.Fatal(err)
	}
	err = file.AddSheet("Sheet2", []StreamCell{MakeStringStreamCell("Header")})
	if err != nil {
		t.Fatal(err)
	}

	_, err = file.Build()
	if err != nil {
		t.Fatal(err)
	}
	_, err = file.Build()
	if err != BuiltStreamFileBuilderError {
		t.Fatal(err)
	}
}

func (s *StreamSuite) TestCloseWithNothingWrittenToSheets(t *C) {
	buffer := bytes.NewBuffer(nil)
	file := NewStreamFileBuilder(buffer)

	sheetNames := []string{"Sheet1", "Sheet2"}
	workbookData := [][][]StreamCell{
		{{MakeStringStreamCell("Header1"), MakeStringStreamCell("Header2")}},
		{{MakeStringStreamCell("Header3"), MakeStringStreamCell("Header4")}},
	}
	err := file.AddSheet(sheetNames[0], workbookData[0][0])
	if err != nil {
		t.Fatal(err)
	}
	err = file.AddSheet(sheetNames[1], workbookData[1][0])
	if err != nil {
		t.Fatal(err)
	}

	stream, err := file.Build()
	if err != nil {
		t.Fatal(err)
	}
	err = stream.Close()
	if err != nil {
		t.Fatal(err)
	}
	bufReader := bytes.NewReader(buffer.Bytes())
	size := bufReader.Size()

	actualSheetNames, actualWorkbookData := readXLSXFile(t, "", bufReader, size, false)
	// check if data was able to be read correctly
	if !reflect.DeepEqual(actualSheetNames, sheetNames) {
		t.Fatal("Expected sheet names to be equal")
	}
	expectedWorkbookDataStrings := [][][]string{}
	for j,_ := range workbookData {
		expectedWorkbookDataStrings = append(expectedWorkbookDataStrings, [][]string{})
		for k,_ := range workbookData[j]{
			expectedWorkbookDataStrings[j] = append(expectedWorkbookDataStrings[j], []string{})
			for _, cell := range workbookData[j][k] {
				expectedWorkbookDataStrings[j][k] = append(expectedWorkbookDataStrings[j][k], cell.cellData)
			}
		}

	}
	if !reflect.DeepEqual(actualWorkbookData, expectedWorkbookDataStrings) {
		t.Fatal("Expected workbook data to be equal")
	}
}

func (s *StreamSuite) TestMakeNewStyleAndUseIt(t *C){
	var filePath string
	var buffer bytes.Buffer
	if TestsShouldMakeRealFiles {
		filePath = fmt.Sprintf("Workbook_newStyle.xlsx")
	}

	timesNewRoman12 := NewFont(12,TimesNewRoman)
	timesNewRoman12.Color = RGB_Dard_Green
	courier20:= NewFont(12, Courier)
	courier20.Color = RGB_Dark_Red

	greenFill := NewFill(Solid_Cell_Fill, RGB_Light_Green, RGB_White)
	redFill   := NewFill(Solid_Cell_Fill, RGB_Light_Red,   RGB_White)

	greenStyle := MakeStyle(0, timesNewRoman12, greenFill, DefaultAlignment(), DefaultBorder())
	redStyle :=   MakeStyle(0, courier20, redFill, DefaultAlignment(), DefaultBorder())

	sheetNames := []string{"Sheet1"}
	workbookData := [][][]StreamCell{
		{
			{MakeStringStreamCell("Header1"), MakeStringStreamCell("Header2")},
			{MakeStyledStringStreamCell("Good", greenStyle), MakeStyledStringStreamCell("Bad", redStyle)},
		},
	}

	err := writeStreamFile(filePath, &buffer, sheetNames, workbookData, TestsShouldMakeRealFiles)

	if err != nil {
		t.Fatal("Error during writing")
	}

	// read the file back with the xlsx package
	var bufReader *bytes.Reader
	var size int64
	if !TestsShouldMakeRealFiles {
		bufReader = bytes.NewReader(buffer.Bytes())
		size = bufReader.Size()
	}
	actualSheetNames, actualWorkbookData := readXLSXFile(t, filePath, bufReader, size, TestsShouldMakeRealFiles)
	// check if data was able to be read correctly
	if !reflect.DeepEqual(actualSheetNames, sheetNames) {
		t.Fatal("Expected sheet names to be equal")
	}

	expectedWorkbookDataStrings := [][][]string{}
	for j,_ := range workbookData {
		expectedWorkbookDataStrings = append(expectedWorkbookDataStrings, [][]string{})
		for k,_ := range workbookData[j]{
			expectedWorkbookDataStrings[j] = append(expectedWorkbookDataStrings[j], []string{})
			for _, cell := range workbookData[j][k] {
				expectedWorkbookDataStrings[j][k] = append(expectedWorkbookDataStrings[j][k], cell.cellData)
			}
		}

	}

	if !reflect.DeepEqual(actualWorkbookData, expectedWorkbookDataStrings) {
		t.Fatal("Expected workbook data to be equal")
	}
}












<|MERGE_RESOLUTION|>--- conflicted
+++ resolved
@@ -11,7 +11,7 @@
 )
 
 const (
-	TestsShouldMakeRealFiles = true
+	TestsShouldMakeRealFiles = false
 )
 
 type StreamSuite struct{}
@@ -32,49 +32,34 @@
 	testCases := []struct {
 		testName      string
 		sheetNames    []string
-		workbookData  [][][]StreamCell
+		workbookData  [][][]string
+		headerTypes   [][]*CellType
 		expectedError error
 	}{
 		{
-<<<<<<< HEAD
-			testName: "Number Row",
+			testName: "One Sheet",
 			sheetNames: []string{
 				"Sheet1",
 			},
-			workbookData: [][][]StreamCell{
-				{
-					{MakeStringStreamCell("1"), MakeStringStreamCell("25"),
-						MakeStringStreamCell("A"), MakeStringStreamCell("B")},
-					{MakeIntegerStreamCell(1234), MakeStyledIntegerStreamCell(98, BoldIntegers),
-						MakeStyledIntegerStreamCell(34, ItalicIntegers), MakeStyledIntegerStreamCell(26, UnderlinedIntegers)},
-				},
-			},
-		},
-		{
-=======
->>>>>>> cffc63fc
-			testName: "One Sheet",
+			workbookData: [][][]string{
+				{
+					{"Token", "Name", "Price", "SKU"},
+					{"123", "Taco", "300", "0000000123"},
+				},
+			},
+			headerTypes: [][]*CellType{
+				{nil, CellTypeString.Ptr(), nil, CellTypeString.Ptr()},
+			},
+		},
+		{
+			testName: "One Column",
 			sheetNames: []string{
 				"Sheet1",
 			},
-			workbookData: [][][]StreamCell{
-				{
-					{MakeStringStreamCell("Token"), MakeStringStreamCell("Name"),
-						MakeStringStreamCell("Price"), MakeStringStreamCell("SKU")},
-					{MakeIntegerStreamCell(123), MakeStringStreamCell("Taco"),
-						MakeIntegerStreamCell(300), MakeIntegerStreamCell(123)},
-				},
-			},
-		},
-		{
-			testName: "One Column",
-			sheetNames: []string{
-				"Sheet1",
-			},
-			workbookData: [][][]StreamCell{
-				{
-					{MakeStringStreamCell("Token")},
-					{MakeIntegerStreamCell(123)},
+			workbookData: [][][]string{
+				{
+					{"Token"},
+					{"123"},
 				},
 			},
 		},
@@ -83,36 +68,20 @@
 			sheetNames: []string{
 				"Sheet 1", "Sheet 2", "Sheet3",
 			},
-			workbookData: [][][]StreamCell{
-				{
-					{MakeStringStreamCell("Token"), MakeStringStreamCell("Name"),
-						MakeStringStreamCell("Price"), MakeStringStreamCell("SKU")},
-
-					{MakeIntegerStreamCell(123), MakeStringStreamCell("Taco"),
-						MakeIntegerStreamCell(300), MakeIntegerStreamCell(123)},
-				},
-				{
-					{MakeStringStreamCell("Token"), MakeStringStreamCell("Name"),
-						MakeStringStreamCell("Price"), MakeStringStreamCell("SKU"),
-						MakeStringStreamCell("Stock")},
-
-					{MakeIntegerStreamCell(456), MakeStringStreamCell("Salsa"),
-						MakeIntegerStreamCell(200), MakeIntegerStreamCell(346),
-						MakeIntegerStreamCell(1)},
-
-					{MakeIntegerStreamCell(789), MakeStringStreamCell("Burritos"),
-						MakeIntegerStreamCell(400), MakeIntegerStreamCell(754),
-						MakeIntegerStreamCell(3)},
-				},
-				{
-					{MakeStringStreamCell("Token"), MakeStringStreamCell("Name"),
-						MakeStringStreamCell("Price")},
-
-					{MakeIntegerStreamCell(9853), MakeStringStreamCell("Guacamole"),
-						MakeIntegerStreamCell(500)},
-
-					{MakeIntegerStreamCell(2357), MakeStringStreamCell("Margarita"),
-						MakeIntegerStreamCell(700)},
+			workbookData: [][][]string{
+				{
+					{"Token", "Name", "Price", "SKU"},
+					{"123", "Taco", "300", "0000000123"},
+				},
+				{
+					{"Token", "Name", "Price", "SKU", "Stock"},
+					{"456", "Salsa", "200", "0346", "1"},
+					{"789", "Burritos", "400", "754", "3"},
+				},
+				{
+					{"Token", "Name", "Price"},
+					{"9853", "Guacamole", "500"},
+					{"2357", "Margarita", "700"},
 				},
 			},
 		},
@@ -121,26 +90,15 @@
 			sheetNames: []string{
 				"Sheet 1", "Sheet 1",
 			},
-			workbookData: [][][]StreamCell{
-				{
-					{MakeStringStreamCell("Token"), MakeStringStreamCell("Name"),
-						MakeStringStreamCell("Price"), MakeStringStreamCell("SKU")},
-
-					{MakeIntegerStreamCell(123), MakeStringStreamCell("Taco"),
-						MakeIntegerStreamCell(300), MakeIntegerStreamCell(123)},
-				},
-				{
-					{MakeStringStreamCell("Token"), MakeStringStreamCell("Name"),
-						MakeStringStreamCell("Price"), MakeStringStreamCell("SKU"),
-						MakeStringStreamCell("Stock")},
-
-					{MakeIntegerStreamCell(456), MakeStringStreamCell("Salsa"),
-						MakeIntegerStreamCell(200), MakeIntegerStreamCell(346),
-						MakeIntegerStreamCell(1)},
-
-					{MakeIntegerStreamCell(789), MakeStringStreamCell("Burritos"),
-						MakeIntegerStreamCell(400), MakeIntegerStreamCell(754),
-						MakeIntegerStreamCell(3)},
+			workbookData: [][][]string{
+				{
+					{"Token", "Name", "Price", "SKU"},
+					{"123", "Taco", "300", "0000000123"},
+				},
+				{
+					{"Token", "Name", "Price", "SKU", "Stock"},
+					{"456", "Salsa", "200", "0346", "1"},
+					{"789", "Burritos", "400", "754", "3"},
 				},
 			},
 			expectedError: fmt.Errorf("duplicate sheet name '%s'.", "Sheet 1"),
@@ -150,20 +108,14 @@
 			sheetNames: []string{
 				"Sheet 1",
 			},
-			workbookData: [][][]StreamCell{
-				{
-					{MakeStringStreamCell("Token"), MakeStringStreamCell("Name"),
-						MakeStringStreamCell("Price"), MakeStringStreamCell("SKU")},
-
-					{MakeIntegerStreamCell(123), MakeStringStreamCell("Taco"),
-						MakeIntegerStreamCell(300), MakeIntegerStreamCell(123)},
-				},
-				{
-					{MakeStringStreamCell("Token"), MakeStringStreamCell("Name"),
-						MakeStringStreamCell("Price"), MakeStringStreamCell("SKU")},
-
-					{MakeIntegerStreamCell(456), MakeStringStreamCell("Salsa"),
-						MakeIntegerStreamCell(200), MakeIntegerStreamCell(346)},
+			workbookData: [][][]string{
+				{
+					{"Token", "Name", "Price", "SKU"},
+					{"123", "Taco", "300", "0000000123"},
+				},
+				{
+					{"Token", "Name", "Price", "SKU"},
+					{"456", "Salsa", "200", "0346"},
 				},
 			},
 			expectedError: AlreadyOnLastSheetError,
@@ -173,14 +125,10 @@
 			sheetNames: []string{
 				"Sheet 1",
 			},
-			workbookData: [][][]StreamCell{
-				{
-					{MakeStringStreamCell("Token"), MakeStringStreamCell("Name"),
-						MakeStringStreamCell("Price"), MakeStringStreamCell("SKU")},
-
-					{MakeIntegerStreamCell(123), MakeStringStreamCell("Taco"),
-						MakeIntegerStreamCell(300), MakeIntegerStreamCell(123),
-						MakeStringStreamCell("asdf")},
+			workbookData: [][][]string{
+				{
+					{"Token", "Name", "Price", "SKU"},
+					{"123", "Taco", "300", "0000000123", "asdf"},
 				},
 			},
 			expectedError: WrongNumberOfRowsError,
@@ -190,13 +138,10 @@
 			sheetNames: []string{
 				"Sheet 1",
 			},
-			workbookData: [][][]StreamCell{
-				{
-					{MakeStringStreamCell("Token"), MakeStringStreamCell("Name"),
-						MakeStringStreamCell("Price"), MakeStringStreamCell("SKU")},
-
-					{MakeIntegerStreamCell(123), MakeStringStreamCell("Taco"),
-						MakeIntegerStreamCell(300)},
+			workbookData: [][][]string{
+				{
+					{"Token", "Name", "Price", "SKU"},
+					{"123", "Taco", "300"},
 				},
 			},
 			expectedError: WrongNumberOfRowsError,
@@ -206,16 +151,13 @@
 			sheetNames: []string{
 				"Sheet 1", "Sheet 2", "Sheet 3", "Sheet 4", "Sheet 5", "Sheet 6",
 			},
-			workbookData: [][][]StreamCell{
-				{
-					{MakeStringStreamCell("Token"), MakeStringStreamCell("Name"),
-						MakeStringStreamCell("Price"), MakeStringStreamCell("SKU")},
-
-					{MakeIntegerStreamCell(123), MakeStringStreamCell("Taco"),
-						MakeIntegerStreamCell(300), MakeIntegerStreamCell(123)},
+			workbookData: [][][]string{
+				{
+					{"Token", "Name", "Price", "SKU"},
+					{"123", "Taco", "300", "0000000123"},
 				},
 				{{}},
-				{{MakeStringStreamCell("Id"), MakeStringStreamCell("Unit Cost")}},
+				{{"Id", "Unit Cost"}},
 				{{}},
 				{{}},
 				{{}},
@@ -226,13 +168,10 @@
 			sheetNames: []string{
 				"Sheet 1", "Sheet 2",
 			},
-			workbookData: [][][]StreamCell{
-				{
-					{MakeStringStreamCell("Token"), MakeStringStreamCell("Name"),
-						MakeStringStreamCell("Price"), MakeStringStreamCell("SKU")},
-
-					{MakeIntegerStreamCell(123), MakeStringStreamCell("Taco"),
-						MakeIntegerStreamCell(300), MakeIntegerStreamCell(123)},
+			workbookData: [][][]string{
+				{
+					{"Token", "Name", "Price", "SKU"},
+					{"123", "Taco", "300", "0000000123"},
 				},
 				{{}},
 			},
@@ -242,308 +181,33 @@
 			sheetNames: []string{
 				"Sheet 1",
 			},
-			workbookData: [][][]StreamCell{
-				{
-					{MakeStringStreamCell("Token"), MakeStringStreamCell("Name"),
-						MakeStringStreamCell("Price"), MakeStringStreamCell("SKU"),
-						MakeStringStreamCell("Token"), MakeStringStreamCell("Name"),
-						MakeStringStreamCell("Price"), MakeStringStreamCell("SKU"),
-						MakeStringStreamCell("Token"), MakeStringStreamCell("Name"),
-						MakeStringStreamCell("Price"), MakeStringStreamCell("SKU"),
-						MakeStringStreamCell("Token"), MakeStringStreamCell("Name"),
-						MakeStringStreamCell("Price"), MakeStringStreamCell("SKU"),
-						MakeStringStreamCell("Token"), MakeStringStreamCell("Name"),
-						MakeStringStreamCell("Price"), MakeStringStreamCell("SKU"),
-						MakeStringStreamCell("Token"), MakeStringStreamCell("Name"),
-						MakeStringStreamCell("Price"), MakeStringStreamCell("SKU")},
-					{MakeIntegerStreamCell(123), MakeStringStreamCell("Taco"),
-						MakeIntegerStreamCell(300), MakeIntegerStreamCell(123),
-						MakeIntegerStreamCell(123), MakeStringStreamCell("Taco"),
-						MakeIntegerStreamCell(300), MakeIntegerStreamCell(123),
-						MakeIntegerStreamCell(123), MakeStringStreamCell("Taco"),
-						MakeIntegerStreamCell(300), MakeIntegerStreamCell(123),
-						MakeIntegerStreamCell(123), MakeStringStreamCell("Taco"),
-						MakeIntegerStreamCell(300), MakeIntegerStreamCell(123),
-						MakeIntegerStreamCell(123), MakeStringStreamCell("Taco"),
-						MakeIntegerStreamCell(300), MakeIntegerStreamCell(123),
-						MakeIntegerStreamCell(123), MakeStringStreamCell("Taco"),
-						MakeIntegerStreamCell(300), MakeIntegerStreamCell(123),},
-					{MakeIntegerStreamCell(456), MakeStringStreamCell("Salsa"),
-						MakeIntegerStreamCell(200), MakeIntegerStreamCell(346),
-						MakeIntegerStreamCell(456), MakeStringStreamCell("Salsa"),
-						MakeIntegerStreamCell(200), MakeIntegerStreamCell(346),
-						MakeIntegerStreamCell(456), MakeStringStreamCell("Salsa"),
-						MakeIntegerStreamCell(200), MakeIntegerStreamCell(346),
-						MakeIntegerStreamCell(456), MakeStringStreamCell("Salsa"),
-						MakeIntegerStreamCell(200), MakeIntegerStreamCell(346),
-						MakeIntegerStreamCell(456), MakeStringStreamCell("Salsa"),
-						MakeIntegerStreamCell(200), MakeIntegerStreamCell(346),
-						MakeIntegerStreamCell(456), MakeStringStreamCell("Salsa"),
-						MakeIntegerStreamCell(200), MakeIntegerStreamCell(346)},
-					{MakeIntegerStreamCell(789), MakeStringStreamCell("Burritos"),
-						MakeIntegerStreamCell(400), MakeIntegerStreamCell(754),
-						MakeIntegerStreamCell(789), MakeStringStreamCell("Burritos"),
-						MakeIntegerStreamCell(400), MakeIntegerStreamCell(754),
-						MakeIntegerStreamCell(789), MakeStringStreamCell("Burritos"),
-						MakeIntegerStreamCell(400), MakeIntegerStreamCell(754),
-						MakeIntegerStreamCell(789), MakeStringStreamCell("Burritos"),
-						MakeIntegerStreamCell(400), MakeIntegerStreamCell(754),
-						MakeIntegerStreamCell(789), MakeStringStreamCell("Burritos"),
-						MakeIntegerStreamCell(400), MakeIntegerStreamCell(754),
-						MakeIntegerStreamCell(789), MakeStringStreamCell("Burritos"),
-						MakeIntegerStreamCell(400), MakeIntegerStreamCell(754)},
-					{MakeIntegerStreamCell(123), MakeStringStreamCell("Taco"),
-						MakeIntegerStreamCell(300), MakeIntegerStreamCell(123),
-						MakeIntegerStreamCell(123), MakeStringStreamCell("Taco"),
-						MakeIntegerStreamCell(300), MakeIntegerStreamCell(123),
-						MakeIntegerStreamCell(123), MakeStringStreamCell("Taco"),
-						MakeIntegerStreamCell(300), MakeIntegerStreamCell(123),
-						MakeIntegerStreamCell(123), MakeStringStreamCell("Taco"),
-						MakeIntegerStreamCell(300), MakeIntegerStreamCell(123),
-						MakeIntegerStreamCell(123), MakeStringStreamCell("Taco"),
-						MakeIntegerStreamCell(300), MakeIntegerStreamCell(123),
-						MakeIntegerStreamCell(123), MakeStringStreamCell("Taco"),
-						MakeIntegerStreamCell(300), MakeIntegerStreamCell(123),},
-					{MakeIntegerStreamCell(456), MakeStringStreamCell("Salsa"),
-						MakeIntegerStreamCell(200), MakeIntegerStreamCell(346),
-						MakeIntegerStreamCell(456), MakeStringStreamCell("Salsa"),
-						MakeIntegerStreamCell(200), MakeIntegerStreamCell(346),
-						MakeIntegerStreamCell(456), MakeStringStreamCell("Salsa"),
-						MakeIntegerStreamCell(200), MakeIntegerStreamCell(346),
-						MakeIntegerStreamCell(456), MakeStringStreamCell("Salsa"),
-						MakeIntegerStreamCell(200), MakeIntegerStreamCell(346),
-						MakeIntegerStreamCell(456), MakeStringStreamCell("Salsa"),
-						MakeIntegerStreamCell(200), MakeIntegerStreamCell(346),
-						MakeIntegerStreamCell(456), MakeStringStreamCell("Salsa"),
-						MakeIntegerStreamCell(200), MakeIntegerStreamCell(346)},
-					{MakeIntegerStreamCell(789), MakeStringStreamCell("Burritos"),
-						MakeIntegerStreamCell(400), MakeIntegerStreamCell(754),
-						MakeIntegerStreamCell(789), MakeStringStreamCell("Burritos"),
-						MakeIntegerStreamCell(400), MakeIntegerStreamCell(754),
-						MakeIntegerStreamCell(789), MakeStringStreamCell("Burritos"),
-						MakeIntegerStreamCell(400), MakeIntegerStreamCell(754),
-						MakeIntegerStreamCell(789), MakeStringStreamCell("Burritos"),
-						MakeIntegerStreamCell(400), MakeIntegerStreamCell(754),
-						MakeIntegerStreamCell(789), MakeStringStreamCell("Burritos"),
-						MakeIntegerStreamCell(400), MakeIntegerStreamCell(754),
-						MakeIntegerStreamCell(789), MakeStringStreamCell("Burritos"),
-						MakeIntegerStreamCell(400), MakeIntegerStreamCell(754)},
-					{MakeIntegerStreamCell(123), MakeStringStreamCell("Taco"),
-						MakeIntegerStreamCell(300), MakeIntegerStreamCell(123),
-						MakeIntegerStreamCell(123), MakeStringStreamCell("Taco"),
-						MakeIntegerStreamCell(300), MakeIntegerStreamCell(123),
-						MakeIntegerStreamCell(123), MakeStringStreamCell("Taco"),
-						MakeIntegerStreamCell(300), MakeIntegerStreamCell(123),
-						MakeIntegerStreamCell(123), MakeStringStreamCell("Taco"),
-						MakeIntegerStreamCell(300), MakeIntegerStreamCell(123),
-						MakeIntegerStreamCell(123), MakeStringStreamCell("Taco"),
-						MakeIntegerStreamCell(300), MakeIntegerStreamCell(123),
-						MakeIntegerStreamCell(123), MakeStringStreamCell("Taco"),
-						MakeIntegerStreamCell(300), MakeIntegerStreamCell(123),},
-					{MakeIntegerStreamCell(456), MakeStringStreamCell("Salsa"),
-						MakeIntegerStreamCell(200), MakeIntegerStreamCell(346),
-						MakeIntegerStreamCell(456), MakeStringStreamCell("Salsa"),
-						MakeIntegerStreamCell(200), MakeIntegerStreamCell(346),
-						MakeIntegerStreamCell(456), MakeStringStreamCell("Salsa"),
-						MakeIntegerStreamCell(200), MakeIntegerStreamCell(346),
-						MakeIntegerStreamCell(456), MakeStringStreamCell("Salsa"),
-						MakeIntegerStreamCell(200), MakeIntegerStreamCell(346),
-						MakeIntegerStreamCell(456), MakeStringStreamCell("Salsa"),
-						MakeIntegerStreamCell(200), MakeIntegerStreamCell(346),
-						MakeIntegerStreamCell(456), MakeStringStreamCell("Salsa"),
-						MakeIntegerStreamCell(200), MakeIntegerStreamCell(346)},
-					{MakeIntegerStreamCell(789), MakeStringStreamCell("Burritos"),
-						MakeIntegerStreamCell(400), MakeIntegerStreamCell(754),
-						MakeIntegerStreamCell(789), MakeStringStreamCell("Burritos"),
-						MakeIntegerStreamCell(400), MakeIntegerStreamCell(754),
-						MakeIntegerStreamCell(789), MakeStringStreamCell("Burritos"),
-						MakeIntegerStreamCell(400), MakeIntegerStreamCell(754),
-						MakeIntegerStreamCell(789), MakeStringStreamCell("Burritos"),
-						MakeIntegerStreamCell(400), MakeIntegerStreamCell(754),
-						MakeIntegerStreamCell(789), MakeStringStreamCell("Burritos"),
-						MakeIntegerStreamCell(400), MakeIntegerStreamCell(754),
-						MakeIntegerStreamCell(789), MakeStringStreamCell("Burritos"),
-						MakeIntegerStreamCell(400), MakeIntegerStreamCell(754)},
-					{MakeIntegerStreamCell(123), MakeStringStreamCell("Taco"),
-						MakeIntegerStreamCell(300), MakeIntegerStreamCell(123),
-						MakeIntegerStreamCell(123), MakeStringStreamCell("Taco"),
-						MakeIntegerStreamCell(300), MakeIntegerStreamCell(123),
-						MakeIntegerStreamCell(123), MakeStringStreamCell("Taco"),
-						MakeIntegerStreamCell(300), MakeIntegerStreamCell(123),
-						MakeIntegerStreamCell(123), MakeStringStreamCell("Taco"),
-						MakeIntegerStreamCell(300), MakeIntegerStreamCell(123),
-						MakeIntegerStreamCell(123), MakeStringStreamCell("Taco"),
-						MakeIntegerStreamCell(300), MakeIntegerStreamCell(123),
-						MakeIntegerStreamCell(123), MakeStringStreamCell("Taco"),
-						MakeIntegerStreamCell(300), MakeIntegerStreamCell(123),},
-					{MakeIntegerStreamCell(456), MakeStringStreamCell("Salsa"),
-						MakeIntegerStreamCell(200), MakeIntegerStreamCell(346),
-						MakeIntegerStreamCell(456), MakeStringStreamCell("Salsa"),
-						MakeIntegerStreamCell(200), MakeIntegerStreamCell(346),
-						MakeIntegerStreamCell(456), MakeStringStreamCell("Salsa"),
-						MakeIntegerStreamCell(200), MakeIntegerStreamCell(346),
-						MakeIntegerStreamCell(456), MakeStringStreamCell("Salsa"),
-						MakeIntegerStreamCell(200), MakeIntegerStreamCell(346),
-						MakeIntegerStreamCell(456), MakeStringStreamCell("Salsa"),
-						MakeIntegerStreamCell(200), MakeIntegerStreamCell(346),
-						MakeIntegerStreamCell(456), MakeStringStreamCell("Salsa"),
-						MakeIntegerStreamCell(200), MakeIntegerStreamCell(346)},
-					{MakeIntegerStreamCell(789), MakeStringStreamCell("Burritos"),
-						MakeIntegerStreamCell(400), MakeIntegerStreamCell(754),
-						MakeIntegerStreamCell(789), MakeStringStreamCell("Burritos"),
-						MakeIntegerStreamCell(400), MakeIntegerStreamCell(754),
-						MakeIntegerStreamCell(789), MakeStringStreamCell("Burritos"),
-						MakeIntegerStreamCell(400), MakeIntegerStreamCell(754),
-						MakeIntegerStreamCell(789), MakeStringStreamCell("Burritos"),
-						MakeIntegerStreamCell(400), MakeIntegerStreamCell(754),
-						MakeIntegerStreamCell(789), MakeStringStreamCell("Burritos"),
-						MakeIntegerStreamCell(400), MakeIntegerStreamCell(754),
-						MakeIntegerStreamCell(789), MakeStringStreamCell("Burritos"),
-						MakeIntegerStreamCell(400), MakeIntegerStreamCell(754)},
-					{MakeIntegerStreamCell(123), MakeStringStreamCell("Taco"),
-						MakeIntegerStreamCell(300), MakeIntegerStreamCell(123),
-						MakeIntegerStreamCell(123), MakeStringStreamCell("Taco"),
-						MakeIntegerStreamCell(300), MakeIntegerStreamCell(123),
-						MakeIntegerStreamCell(123), MakeStringStreamCell("Taco"),
-						MakeIntegerStreamCell(300), MakeIntegerStreamCell(123),
-						MakeIntegerStreamCell(123), MakeStringStreamCell("Taco"),
-						MakeIntegerStreamCell(300), MakeIntegerStreamCell(123),
-						MakeIntegerStreamCell(123), MakeStringStreamCell("Taco"),
-						MakeIntegerStreamCell(300), MakeIntegerStreamCell(123),
-						MakeIntegerStreamCell(123), MakeStringStreamCell("Taco"),
-						MakeIntegerStreamCell(300), MakeIntegerStreamCell(123),},
-					{MakeIntegerStreamCell(456), MakeStringStreamCell("Salsa"),
-						MakeIntegerStreamCell(200), MakeIntegerStreamCell(346),
-						MakeIntegerStreamCell(456), MakeStringStreamCell("Salsa"),
-						MakeIntegerStreamCell(200), MakeIntegerStreamCell(346),
-						MakeIntegerStreamCell(456), MakeStringStreamCell("Salsa"),
-						MakeIntegerStreamCell(200), MakeIntegerStreamCell(346),
-						MakeIntegerStreamCell(456), MakeStringStreamCell("Salsa"),
-						MakeIntegerStreamCell(200), MakeIntegerStreamCell(346),
-						MakeIntegerStreamCell(456), MakeStringStreamCell("Salsa"),
-						MakeIntegerStreamCell(200), MakeIntegerStreamCell(346),
-						MakeIntegerStreamCell(456), MakeStringStreamCell("Salsa"),
-						MakeIntegerStreamCell(200), MakeIntegerStreamCell(346)},
-					{MakeIntegerStreamCell(789), MakeStringStreamCell("Burritos"),
-						MakeIntegerStreamCell(400), MakeIntegerStreamCell(754),
-						MakeIntegerStreamCell(789), MakeStringStreamCell("Burritos"),
-						MakeIntegerStreamCell(400), MakeIntegerStreamCell(754),
-						MakeIntegerStreamCell(789), MakeStringStreamCell("Burritos"),
-						MakeIntegerStreamCell(400), MakeIntegerStreamCell(754),
-						MakeIntegerStreamCell(789), MakeStringStreamCell("Burritos"),
-						MakeIntegerStreamCell(400), MakeIntegerStreamCell(754),
-						MakeIntegerStreamCell(789), MakeStringStreamCell("Burritos"),
-						MakeIntegerStreamCell(400), MakeIntegerStreamCell(754),
-						MakeIntegerStreamCell(789), MakeStringStreamCell("Burritos"),
-						MakeIntegerStreamCell(400), MakeIntegerStreamCell(754)},
-					{MakeIntegerStreamCell(123), MakeStringStreamCell("Taco"),
-						MakeIntegerStreamCell(300), MakeIntegerStreamCell(123),
-						MakeIntegerStreamCell(123), MakeStringStreamCell("Taco"),
-						MakeIntegerStreamCell(300), MakeIntegerStreamCell(123),
-						MakeIntegerStreamCell(123), MakeStringStreamCell("Taco"),
-						MakeIntegerStreamCell(300), MakeIntegerStreamCell(123),
-						MakeIntegerStreamCell(123), MakeStringStreamCell("Taco"),
-						MakeIntegerStreamCell(300), MakeIntegerStreamCell(123),
-						MakeIntegerStreamCell(123), MakeStringStreamCell("Taco"),
-						MakeIntegerStreamCell(300), MakeIntegerStreamCell(123),
-						MakeIntegerStreamCell(123), MakeStringStreamCell("Taco"),
-						MakeIntegerStreamCell(300), MakeIntegerStreamCell(123),},
-					{MakeIntegerStreamCell(456), MakeStringStreamCell("Salsa"),
-						MakeIntegerStreamCell(200), MakeIntegerStreamCell(346),
-						MakeIntegerStreamCell(456), MakeStringStreamCell("Salsa"),
-						MakeIntegerStreamCell(200), MakeIntegerStreamCell(346),
-						MakeIntegerStreamCell(456), MakeStringStreamCell("Salsa"),
-						MakeIntegerStreamCell(200), MakeIntegerStreamCell(346),
-						MakeIntegerStreamCell(456), MakeStringStreamCell("Salsa"),
-						MakeIntegerStreamCell(200), MakeIntegerStreamCell(346),
-						MakeIntegerStreamCell(456), MakeStringStreamCell("Salsa"),
-						MakeIntegerStreamCell(200), MakeIntegerStreamCell(346),
-						MakeIntegerStreamCell(456), MakeStringStreamCell("Salsa"),
-						MakeIntegerStreamCell(200), MakeIntegerStreamCell(346)},
-					{MakeIntegerStreamCell(789), MakeStringStreamCell("Burritos"),
-						MakeIntegerStreamCell(400), MakeIntegerStreamCell(754),
-						MakeIntegerStreamCell(789), MakeStringStreamCell("Burritos"),
-						MakeIntegerStreamCell(400), MakeIntegerStreamCell(754),
-						MakeIntegerStreamCell(789), MakeStringStreamCell("Burritos"),
-						MakeIntegerStreamCell(400), MakeIntegerStreamCell(754),
-						MakeIntegerStreamCell(789), MakeStringStreamCell("Burritos"),
-						MakeIntegerStreamCell(400), MakeIntegerStreamCell(754),
-						MakeIntegerStreamCell(789), MakeStringStreamCell("Burritos"),
-						MakeIntegerStreamCell(400), MakeIntegerStreamCell(754),
-						MakeIntegerStreamCell(789), MakeStringStreamCell("Burritos"),
-						MakeIntegerStreamCell(400), MakeIntegerStreamCell(754)},
-					{MakeIntegerStreamCell(123), MakeStringStreamCell("Taco"),
-						MakeIntegerStreamCell(300), MakeIntegerStreamCell(123),
-						MakeIntegerStreamCell(123), MakeStringStreamCell("Taco"),
-						MakeIntegerStreamCell(300), MakeIntegerStreamCell(123),
-						MakeIntegerStreamCell(123), MakeStringStreamCell("Taco"),
-						MakeIntegerStreamCell(300), MakeIntegerStreamCell(123),
-						MakeIntegerStreamCell(123), MakeStringStreamCell("Taco"),
-						MakeIntegerStreamCell(300), MakeIntegerStreamCell(123),
-						MakeIntegerStreamCell(123), MakeStringStreamCell("Taco"),
-						MakeIntegerStreamCell(300), MakeIntegerStreamCell(123),
-						MakeIntegerStreamCell(123), MakeStringStreamCell("Taco"),
-						MakeIntegerStreamCell(300), MakeIntegerStreamCell(123),},
-					{MakeIntegerStreamCell(456), MakeStringStreamCell("Salsa"),
-						MakeIntegerStreamCell(200), MakeIntegerStreamCell(346),
-						MakeIntegerStreamCell(456), MakeStringStreamCell("Salsa"),
-						MakeIntegerStreamCell(200), MakeIntegerStreamCell(346),
-						MakeIntegerStreamCell(456), MakeStringStreamCell("Salsa"),
-						MakeIntegerStreamCell(200), MakeIntegerStreamCell(346),
-						MakeIntegerStreamCell(456), MakeStringStreamCell("Salsa"),
-						MakeIntegerStreamCell(200), MakeIntegerStreamCell(346),
-						MakeIntegerStreamCell(456), MakeStringStreamCell("Salsa"),
-						MakeIntegerStreamCell(200), MakeIntegerStreamCell(346),
-						MakeIntegerStreamCell(456), MakeStringStreamCell("Salsa"),
-						MakeIntegerStreamCell(200), MakeIntegerStreamCell(346)},
-					{MakeIntegerStreamCell(789), MakeStringStreamCell("Burritos"),
-						MakeIntegerStreamCell(400), MakeIntegerStreamCell(754),
-						MakeIntegerStreamCell(789), MakeStringStreamCell("Burritos"),
-						MakeIntegerStreamCell(400), MakeIntegerStreamCell(754),
-						MakeIntegerStreamCell(789), MakeStringStreamCell("Burritos"),
-						MakeIntegerStreamCell(400), MakeIntegerStreamCell(754),
-						MakeIntegerStreamCell(789), MakeStringStreamCell("Burritos"),
-						MakeIntegerStreamCell(400), MakeIntegerStreamCell(754),
-						MakeIntegerStreamCell(789), MakeStringStreamCell("Burritos"),
-						MakeIntegerStreamCell(400), MakeIntegerStreamCell(754),
-						MakeIntegerStreamCell(789), MakeStringStreamCell("Burritos"),
-						MakeIntegerStreamCell(400), MakeIntegerStreamCell(754)},
-					{MakeIntegerStreamCell(123), MakeStringStreamCell("Taco"),
-						MakeIntegerStreamCell(300), MakeIntegerStreamCell(123),
-						MakeIntegerStreamCell(123), MakeStringStreamCell("Taco"),
-						MakeIntegerStreamCell(300), MakeIntegerStreamCell(123),
-						MakeIntegerStreamCell(123), MakeStringStreamCell("Taco"),
-						MakeIntegerStreamCell(300), MakeIntegerStreamCell(123),
-						MakeIntegerStreamCell(123), MakeStringStreamCell("Taco"),
-						MakeIntegerStreamCell(300), MakeIntegerStreamCell(123),
-						MakeIntegerStreamCell(123), MakeStringStreamCell("Taco"),
-						MakeIntegerStreamCell(300), MakeIntegerStreamCell(123),
-						MakeIntegerStreamCell(123), MakeStringStreamCell("Taco"),
-						MakeIntegerStreamCell(300), MakeIntegerStreamCell(123),},
-					{MakeIntegerStreamCell(456), MakeStringStreamCell("Salsa"),
-						MakeIntegerStreamCell(200), MakeIntegerStreamCell(346),
-						MakeIntegerStreamCell(456), MakeStringStreamCell("Salsa"),
-						MakeIntegerStreamCell(200), MakeIntegerStreamCell(346),
-						MakeIntegerStreamCell(456), MakeStringStreamCell("Salsa"),
-						MakeIntegerStreamCell(200), MakeIntegerStreamCell(346),
-						MakeIntegerStreamCell(456), MakeStringStreamCell("Salsa"),
-						MakeIntegerStreamCell(200), MakeIntegerStreamCell(346),
-						MakeIntegerStreamCell(456), MakeStringStreamCell("Salsa"),
-						MakeIntegerStreamCell(200), MakeIntegerStreamCell(346),
-						MakeIntegerStreamCell(456), MakeStringStreamCell("Salsa"),
-						MakeIntegerStreamCell(200), MakeIntegerStreamCell(346)},
-					{MakeIntegerStreamCell(789), MakeStringStreamCell("Burritos"),
-						MakeIntegerStreamCell(400), MakeIntegerStreamCell(754),
-						MakeIntegerStreamCell(789), MakeStringStreamCell("Burritos"),
-						MakeIntegerStreamCell(400), MakeIntegerStreamCell(754),
-						MakeIntegerStreamCell(789), MakeStringStreamCell("Burritos"),
-						MakeIntegerStreamCell(400), MakeIntegerStreamCell(754),
-						MakeIntegerStreamCell(789), MakeStringStreamCell("Burritos"),
-						MakeIntegerStreamCell(400), MakeIntegerStreamCell(754),
-						MakeIntegerStreamCell(789), MakeStringStreamCell("Burritos"),
-						MakeIntegerStreamCell(400), MakeIntegerStreamCell(754),
-						MakeIntegerStreamCell(789), MakeStringStreamCell("Burritos"),
-						MakeIntegerStreamCell(400), MakeIntegerStreamCell(754)},
+			workbookData: [][][]string{
+				{
+					{"Token", "Name", "Price", "SKU", "Token", "Name", "Price", "SKU", "Token", "Name", "Price", "SKU", "Token", "Name", "Price", "SKU", "Token", "Name", "Price", "SKU", "Token", "Name", "Price", "SKU"},
+					{"123", "Taco", "300", "0000000123", "123", "Taco", "300", "0000000123", "123", "Taco", "300", "0000000123", "123", "Taco", "300", "0000000123", "123", "Taco", "300", "0000000123", "123", "Taco", "300", "0000000123"},
+					{"456", "Salsa", "200", "0346", "456", "Salsa", "200", "0346", "456", "Salsa", "200", "0346", "456", "Salsa", "200", "0346", "456", "Salsa", "200", "0346", "456", "Salsa", "200", "0346"},
+					{"789", "Burritos", "400", "754", "789", "Burritos", "400", "754", "789", "Burritos", "400", "754", "789", "Burritos", "400", "754", "789", "Burritos", "400", "754", "789", "Burritos", "400", "754"},
+					{"123", "Taco", "300", "0000000123", "123", "Taco", "300", "0000000123", "123", "Taco", "300", "0000000123", "123", "Taco", "300", "0000000123", "123", "Taco", "300", "0000000123", "123", "Taco", "300", "0000000123"},
+					{"456", "Salsa", "200", "0346", "456", "Salsa", "200", "0346", "456", "Salsa", "200", "0346", "456", "Salsa", "200", "0346", "456", "Salsa", "200", "0346", "456", "Salsa", "200", "0346"},
+					{"789", "Burritos", "400", "754", "789", "Burritos", "400", "754", "789", "Burritos", "400", "754", "789", "Burritos", "400", "754", "789", "Burritos", "400", "754", "789", "Burritos", "400", "754"},
+					{"123", "Taco", "300", "0000000123", "123", "Taco", "300", "0000000123", "123", "Taco", "300", "0000000123", "123", "Taco", "300", "0000000123", "123", "Taco", "300", "0000000123", "123", "Taco", "300", "0000000123"},
+					{"456", "Salsa", "200", "0346", "456", "Salsa", "200", "0346", "456", "Salsa", "200", "0346", "456", "Salsa", "200", "0346", "456", "Salsa", "200", "0346", "456", "Salsa", "200", "0346"},
+					{"789", "Burritos", "400", "754", "789", "Burritos", "400", "754", "789", "Burritos", "400", "754", "789", "Burritos", "400", "754", "789", "Burritos", "400", "754", "789", "Burritos", "400", "754"},
+					{"123", "Taco", "300", "0000000123", "123", "Taco", "300", "0000000123", "123", "Taco", "300", "0000000123", "123", "Taco", "300", "0000000123", "123", "Taco", "300", "0000000123", "123", "Taco", "300", "0000000123"},
+					{"456", "Salsa", "200", "0346", "456", "Salsa", "200", "0346", "456", "Salsa", "200", "0346", "456", "Salsa", "200", "0346", "456", "Salsa", "200", "0346", "456", "Salsa", "200", "0346"},
+					{"789", "Burritos", "400", "754", "789", "Burritos", "400", "754", "789", "Burritos", "400", "754", "789", "Burritos", "400", "754", "789", "Burritos", "400", "754", "789", "Burritos", "400", "754"},
+					{"123", "Taco", "300", "0000000123", "123", "Taco", "300", "0000000123", "123", "Taco", "300", "0000000123", "123", "Taco", "300", "0000000123", "123", "Taco", "300", "0000000123", "123", "Taco", "300", "0000000123"},
+					{"456", "Salsa", "200", "0346", "456", "Salsa", "200", "0346", "456", "Salsa", "200", "0346", "456", "Salsa", "200", "0346", "456", "Salsa", "200", "0346", "456", "Salsa", "200", "0346"},
+					{"789", "Burritos", "400", "754", "789", "Burritos", "400", "754", "789", "Burritos", "400", "754", "789", "Burritos", "400", "754", "789", "Burritos", "400", "754", "789", "Burritos", "400", "754"},
+					{"123", "Taco", "300", "0000000123", "123", "Taco", "300", "0000000123", "123", "Taco", "300", "0000000123", "123", "Taco", "300", "0000000123", "123", "Taco", "300", "0000000123", "123", "Taco", "300", "0000000123"},
+					{"456", "Salsa", "200", "0346", "456", "Salsa", "200", "0346", "456", "Salsa", "200", "0346", "456", "Salsa", "200", "0346", "456", "Salsa", "200", "0346", "456", "Salsa", "200", "0346"},
+					{"789", "Burritos", "400", "754", "789", "Burritos", "400", "754", "789", "Burritos", "400", "754", "789", "Burritos", "400", "754", "789", "Burritos", "400", "754", "789", "Burritos", "400", "754"},
+					{"123", "Taco", "300", "0000000123", "123", "Taco", "300", "0000000123", "123", "Taco", "300", "0000000123", "123", "Taco", "300", "0000000123", "123", "Taco", "300", "0000000123", "123", "Taco", "300", "0000000123"},
+					{"456", "Salsa", "200", "0346", "456", "Salsa", "200", "0346", "456", "Salsa", "200", "0346", "456", "Salsa", "200", "0346", "456", "Salsa", "200", "0346", "456", "Salsa", "200", "0346"},
+					{"789", "Burritos", "400", "754", "789", "Burritos", "400", "754", "789", "Burritos", "400", "754", "789", "Burritos", "400", "754", "789", "Burritos", "400", "754", "789", "Burritos", "400", "754"},
+					{"123", "Taco", "300", "0000000123", "123", "Taco", "300", "0000000123", "123", "Taco", "300", "0000000123", "123", "Taco", "300", "0000000123", "123", "Taco", "300", "0000000123", "123", "Taco", "300", "0000000123"},
+					{"456", "Salsa", "200", "0346", "456", "Salsa", "200", "0346", "456", "Salsa", "200", "0346", "456", "Salsa", "200", "0346", "456", "Salsa", "200", "0346", "456", "Salsa", "200", "0346"},
+					{"789", "Burritos", "400", "754", "789", "Burritos", "400", "754", "789", "Burritos", "400", "754", "789", "Burritos", "400", "754", "789", "Burritos", "400", "754", "789", "Burritos", "400", "754"},
 				},
 			},
 		},
@@ -552,36 +216,30 @@
 			sheetNames: []string{
 				"Sheet1",
 			},
-			workbookData: [][][]StreamCell{
+			workbookData: [][][]string{
 				{
 					// String courtesy of https://github.com/minimaxir/big-list-of-naughty-strings/
 					// Header row contains the tags that I am filtering on
-					{MakeStringStreamCell("Token"), MakeStringStreamCell(endSheetDataTag),
-						MakeStringStreamCell("Price"), MakeStringStreamCell(fmt.Sprintf(dimensionTag, "A1:D1"))},
+					{"Token", endSheetDataTag, "Price", fmt.Sprintf(dimensionTag, "A1:D1")},
 					// Japanese and emojis
-					{MakeIntegerStreamCell(123), MakeStringStreamCell("パーティーへ行かないか"),
-						MakeIntegerStreamCell(300), MakeStringStreamCell("🍕🐵 🙈 🙉 🙊")},
+					{"123", "パーティーへ行かないか", "300", "🍕🐵 🙈 🙉 🙊"},
 					// XML encoder/parser test strings
-					{MakeIntegerStreamCell(123), MakeStringStreamCell(`<?xml version="1.0" encoding="ISO-8859-1"?>`),
-						MakeIntegerStreamCell(300), MakeStringStreamCell(`<?xml version="1.0" encoding="ISO-8859-1"?><!DOCTYPE foo [ <!ELEMENT foo ANY ><!ENTITY xxe SYSTEM "file:///etc/passwd" >]><foo>&xxe;</foo>`)},
+					{"123", `<?xml version="1.0" encoding="ISO-8859-1"?>`, "300", `<?xml version="1.0" encoding="ISO-8859-1"?><!DOCTYPE foo [ <!ELEMENT foo ANY ><!ENTITY xxe SYSTEM "file:///etc/passwd" >]><foo>&xxe;</foo>`},
 					// Upside down text and Right to Left Arabic text
-					{MakeIntegerStreamCell(123), MakeStringStreamCell(`˙ɐnbᴉlɐ ɐuƃɐɯ ǝɹolop ʇǝ ǝɹoqɐl ʇn ʇunpᴉpᴉɔuᴉ ɹodɯǝʇ poɯsnᴉǝ op pǝs 'ʇᴉlǝ ƃuᴉɔsᴉdᴉpɐ ɹnʇǝʇɔǝsuoɔ 'ʇǝɯɐ ʇᴉs ɹolop ɯnsdᴉ ɯǝɹo˥
-					00˙Ɩ$-`), MakeIntegerStreamCell(300), MakeStringStreamCell(`ﷺ`)} ,
-					{MakeIntegerStreamCell(123), MakeStringStreamCell("Taco"),
-						MakeIntegerStreamCell(300), MakeIntegerStreamCell(123)},
-				},
-			},
-		},
-	}
-
+					{"123", `˙ɐnbᴉlɐ ɐuƃɐɯ ǝɹolop ʇǝ ǝɹoqɐl ʇn ʇunpᴉpᴉɔuᴉ ɹodɯǝʇ poɯsnᴉǝ op pǝs 'ʇᴉlǝ ƃuᴉɔsᴉdᴉpɐ ɹnʇǝʇɔǝsuoɔ 'ʇǝɯɐ ʇᴉs ɹolop ɯnsdᴉ ɯǝɹo˥
+					00˙Ɩ$-`, "300", `ﷺ`},
+					{"123", "Taco", "300", "0000000123"},
+				},
+			},
+		},
+	}
 	for i, testCase := range testCases {
 		var filePath string
 		var buffer bytes.Buffer
 		if TestsShouldMakeRealFiles {
 			filePath = fmt.Sprintf("Workbook%d.xlsx", i)
 		}
-
-		err := writeStreamFile(filePath, &buffer, testCase.sheetNames, testCase.workbookData, TestsShouldMakeRealFiles)
+		err := writeStreamFile(filePath, &buffer, testCase.sheetNames, testCase.workbookData, testCase.headerTypes, TestsShouldMakeRealFiles)
 		if err != testCase.expectedError && err.Error() != testCase.expectedError.Error() {
 			t.Fatalf("Error differs from expected error. Error: %v, Expected Error: %v ", err, testCase.expectedError)
 		}
@@ -600,19 +258,7 @@
 		if !reflect.DeepEqual(actualSheetNames, testCase.sheetNames) {
 			t.Fatal("Expected sheet names to be equal")
 		}
-
-		expectedWorkbookDataStrings := [][][]string{}
-		for j,_ := range testCase.workbookData {
-			expectedWorkbookDataStrings = append(expectedWorkbookDataStrings, [][]string{})
-			for k,_ := range testCase.workbookData[j]{
-				expectedWorkbookDataStrings[j] = append(expectedWorkbookDataStrings[j], []string{})
-				for _, cell := range testCase.workbookData[j][k] {
-					expectedWorkbookDataStrings[j][k] = append(expectedWorkbookDataStrings[j][k], cell.cellData)
-				}
-			}
-
-		}
-		if !reflect.DeepEqual(actualWorkbookData, expectedWorkbookDataStrings) {
+		if !reflect.DeepEqual(actualWorkbookData, testCase.workbookData) {
 			t.Fatal("Expected workbook data to be equal")
 		}
 	}
@@ -671,7 +317,7 @@
 }
 
 // writeStreamFile will write the file using this stream package
-func writeStreamFile(filePath string, fileBuffer io.Writer, sheetNames []string, workbookData [][][]StreamCell, shouldMakeRealFiles bool) error {
+func writeStreamFile(filePath string, fileBuffer io.Writer, sheetNames []string, workbookData [][][]string, headerTypes [][]*CellType, shouldMakeRealFiles bool) error {
 	var file *StreamFileBuilder
 	var err error
 	if shouldMakeRealFiles {
@@ -682,22 +328,13 @@
 	} else {
 		file = NewStreamFileBuilder(fileBuffer)
 	}
-
-	err = file.AddStreamStyle(Strings)
-	err = file.AddStreamStyle(BoldStrings)
-	err = file.AddStreamStyle(ItalicStrings)
-	err = file.AddStreamStyle(UnderlinedStrings)
-	err = file.AddStreamStyle(Integers)
-	err = file.AddStreamStyle(BoldIntegers)
-	err = file.AddStreamStyle(ItalicIntegers)
-	err = file.AddStreamStyle(UnderlinedIntegers)
-	if err != nil { // TODO handle all errors not just one
-		return err
-	}
-
 	for i, sheetName := range sheetNames {
 		header := workbookData[i][0]
-		err := file.AddSheet(sheetName, header)
+		var sheetHeaderTypes []*CellType
+		if i < len(headerTypes) {
+			sheetHeaderTypes = headerTypes[i]
+		}
+		err := file.AddSheet(sheetName, header, sheetHeaderTypes)
 		if err != nil {
 			return err
 		}
@@ -707,7 +344,6 @@
 		return err
 	}
 	for i, sheetData := range workbookData {
-
 		if i != 0 {
 			err = streamFile.NextSheet()
 			if err != nil {
@@ -770,11 +406,11 @@
 func (s *StreamSuite) TestAddSheetErrorsAfterBuild(t *C) {
 	file := NewStreamFileBuilder(bytes.NewBuffer(nil))
 
-	err := file.AddSheet("Sheet1", []StreamCell{MakeStringStreamCell("Header")})
-	if err != nil {
-		t.Fatal(err)
-	}
-	err = file.AddSheet("Sheet2", []StreamCell{MakeStringStreamCell("Header2")})
+	err := file.AddSheet("Sheet1", []string{"Header"}, nil)
+	if err != nil {
+		t.Fatal(err)
+	}
+	err = file.AddSheet("Sheet2", []string{"Header2"}, nil)
 	if err != nil {
 		t.Fatal(err)
 	}
@@ -783,7 +419,7 @@
 	if err != nil {
 		t.Fatal(err)
 	}
-	err = file.AddSheet("Sheet3", []StreamCell{MakeStringStreamCell("Header3")})
+	err = file.AddSheet("Sheet3", []string{"Header3"}, nil)
 	if err != BuiltStreamFileBuilderError {
 		t.Fatal(err)
 	}
@@ -792,11 +428,11 @@
 func (s *StreamSuite) TestBuildErrorsAfterBuild(t *C) {
 	file := NewStreamFileBuilder(bytes.NewBuffer(nil))
 
-	err := file.AddSheet("Sheet1", []StreamCell{MakeStringStreamCell("Header")})
-	if err != nil {
-		t.Fatal(err)
-	}
-	err = file.AddSheet("Sheet2", []StreamCell{MakeStringStreamCell("Header")})
+	err := file.AddSheet("Sheet1", []string{"Header"}, nil)
+	if err != nil {
+		t.Fatal(err)
+	}
+	err = file.AddSheet("Sheet2", []string{"Header2"}, nil)
 	if err != nil {
 		t.Fatal(err)
 	}
@@ -816,15 +452,15 @@
 	file := NewStreamFileBuilder(buffer)
 
 	sheetNames := []string{"Sheet1", "Sheet2"}
-	workbookData := [][][]StreamCell{
-		{{MakeStringStreamCell("Header1"), MakeStringStreamCell("Header2")}},
-		{{MakeStringStreamCell("Header3"), MakeStringStreamCell("Header4")}},
-	}
-	err := file.AddSheet(sheetNames[0], workbookData[0][0])
-	if err != nil {
-		t.Fatal(err)
-	}
-	err = file.AddSheet(sheetNames[1], workbookData[1][0])
+	workbookData := [][][]string{
+		{{"Header1", "Header2"}},
+		{{"Header3", "Header4"}},
+	}
+	err := file.AddSheet(sheetNames[0], workbookData[0][0], nil)
+	if err != nil {
+		t.Fatal(err)
+	}
+	err = file.AddSheet(sheetNames[1], workbookData[1][0], nil)
 	if err != nil {
 		t.Fatal(err)
 	}
@@ -845,92 +481,7 @@
 	if !reflect.DeepEqual(actualSheetNames, sheetNames) {
 		t.Fatal("Expected sheet names to be equal")
 	}
-	expectedWorkbookDataStrings := [][][]string{}
-	for j,_ := range workbookData {
-		expectedWorkbookDataStrings = append(expectedWorkbookDataStrings, [][]string{})
-		for k,_ := range workbookData[j]{
-			expectedWorkbookDataStrings[j] = append(expectedWorkbookDataStrings[j], []string{})
-			for _, cell := range workbookData[j][k] {
-				expectedWorkbookDataStrings[j][k] = append(expectedWorkbookDataStrings[j][k], cell.cellData)
-			}
-		}
-
-	}
-	if !reflect.DeepEqual(actualWorkbookData, expectedWorkbookDataStrings) {
+	if !reflect.DeepEqual(actualWorkbookData, workbookData) {
 		t.Fatal("Expected workbook data to be equal")
 	}
-}
-
-func (s *StreamSuite) TestMakeNewStyleAndUseIt(t *C){
-	var filePath string
-	var buffer bytes.Buffer
-	if TestsShouldMakeRealFiles {
-		filePath = fmt.Sprintf("Workbook_newStyle.xlsx")
-	}
-
-	timesNewRoman12 := NewFont(12,TimesNewRoman)
-	timesNewRoman12.Color = RGB_Dard_Green
-	courier20:= NewFont(12, Courier)
-	courier20.Color = RGB_Dark_Red
-
-	greenFill := NewFill(Solid_Cell_Fill, RGB_Light_Green, RGB_White)
-	redFill   := NewFill(Solid_Cell_Fill, RGB_Light_Red,   RGB_White)
-
-	greenStyle := MakeStyle(0, timesNewRoman12, greenFill, DefaultAlignment(), DefaultBorder())
-	redStyle :=   MakeStyle(0, courier20, redFill, DefaultAlignment(), DefaultBorder())
-
-	sheetNames := []string{"Sheet1"}
-	workbookData := [][][]StreamCell{
-		{
-			{MakeStringStreamCell("Header1"), MakeStringStreamCell("Header2")},
-			{MakeStyledStringStreamCell("Good", greenStyle), MakeStyledStringStreamCell("Bad", redStyle)},
-		},
-	}
-
-	err := writeStreamFile(filePath, &buffer, sheetNames, workbookData, TestsShouldMakeRealFiles)
-
-	if err != nil {
-		t.Fatal("Error during writing")
-	}
-
-	// read the file back with the xlsx package
-	var bufReader *bytes.Reader
-	var size int64
-	if !TestsShouldMakeRealFiles {
-		bufReader = bytes.NewReader(buffer.Bytes())
-		size = bufReader.Size()
-	}
-	actualSheetNames, actualWorkbookData := readXLSXFile(t, filePath, bufReader, size, TestsShouldMakeRealFiles)
-	// check if data was able to be read correctly
-	if !reflect.DeepEqual(actualSheetNames, sheetNames) {
-		t.Fatal("Expected sheet names to be equal")
-	}
-
-	expectedWorkbookDataStrings := [][][]string{}
-	for j,_ := range workbookData {
-		expectedWorkbookDataStrings = append(expectedWorkbookDataStrings, [][]string{})
-		for k,_ := range workbookData[j]{
-			expectedWorkbookDataStrings[j] = append(expectedWorkbookDataStrings[j], []string{})
-			for _, cell := range workbookData[j][k] {
-				expectedWorkbookDataStrings[j][k] = append(expectedWorkbookDataStrings[j][k], cell.cellData)
-			}
-		}
-
-	}
-
-	if !reflect.DeepEqual(actualWorkbookData, expectedWorkbookDataStrings) {
-		t.Fatal("Expected workbook data to be equal")
-	}
-}
-
-
-
-
-
-
-
-
-
-
-
-
+}