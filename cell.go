package xlsx

import (
	"fmt"
	"math"
	"strconv"
	"strings"
	"time"
)

// CellType is an int type for storing metadata about the data type in the cell.
type CellType int

// Known types for cell values.
const (
	CellTypeString CellType = iota
	CellTypeFormula
	CellTypeNumeric
	CellTypeBool
	CellTypeInline
	CellTypeError
	CellTypeDate
	CellTypeGeneral
)

// Cell is a high level structure intended to provide user access to
// the contents of Cell within an xlsx.Row.
type Cell struct {
	Row      *Row
	Value    string
	formula  string
	style    *Style
	NumFmt   string
	date1904 bool
	Hidden   bool
	HMerge   int
	VMerge   int
	cellType CellType
}

// CellInterface defines the public API of the Cell.
type CellInterface interface {
	String() string
	FormattedValue() string
}

// NewCell creates a cell and adds it to a row.
func NewCell(r *Row) *Cell {
	return &Cell{Row: r}
}

// Merge with other cells, horizontally and/or vertically.
func (c *Cell) Merge(hcells, vcells int) {
	c.HMerge = hcells
	c.VMerge = vcells
}

// Type returns the CellType of a cell. See CellType constants for more details.
func (c *Cell) Type() CellType {
	return c.cellType
}

// SetString sets the value of a cell to a string.
func (c *Cell) SetString(s string) {
	c.Value = s
	c.formula = ""
	c.cellType = CellTypeString
}

// String returns the value of a Cell as a string.
func (c *Cell) String() (string, error) {
	return c.FormattedValue()
}

// SetFloat sets the value of a cell to a float.
func (c *Cell) SetFloat(n float64) {
	c.SetValue(n)
}

/*
	The following are samples of format samples.

	* "0.00e+00"
	* "0", "#,##0"
	* "0.00", "#,##0.00", "@"
	* "#,##0 ;(#,##0)", "#,##0 ;[red](#,##0)"
	* "#,##0.00;(#,##0.00)", "#,##0.00;[red](#,##0.00)"
	* "0%", "0.00%"
	* "0.00e+00", "##0.0e+0"
*/

// SetFloatWithFormat sets the value of a cell to a float and applies
// formatting to the cell.
func (c *Cell) SetFloatWithFormat(n float64, format string) {
	// beauty the output when the float is small enough
	if n != 0 && n < 0.00001 {
		c.Value = strconv.FormatFloat(n, 'e', -1, 64)
	} else {
		c.Value = strconv.FormatFloat(n, 'f', -1, 64)
	}
	c.NumFmt = format
	c.formula = ""
	c.cellType = CellTypeNumeric
}

var timeLocationUTC, _ = time.LoadLocation("UTC")

func timeToUTCTime(t time.Time) time.Time {
	return time.Date(t.Year(), t.Month(), t.Day(), t.Hour(), t.Minute(), t.Second(), t.Nanosecond(), timeLocationUTC)
}

func timeToExcelTime(t time.Time) float64 {
	return float64(t.Unix())/86400.0 + 25569.0
}

// SetDate sets the value of a cell to a float.
func (c *Cell) SetDate(t time.Time) {
	c.SetDateTimeWithFormat(float64(int64(timeToExcelTime(timeToUTCTime(t)))), builtInNumFmt[14])
}

func (c *Cell) SetDateTime(t time.Time) {
	c.SetDateTimeWithFormat(timeToExcelTime(timeToUTCTime(t)), builtInNumFmt[22])
}

func (c *Cell) SetDateTimeWithFormat(n float64, format string) {
	c.Value = strconv.FormatFloat(n, 'f', -1, 64)
	c.NumFmt = format
	c.formula = ""
	c.cellType = CellTypeDate
}

// Float returns the value of cell as a number.
func (c *Cell) Float() (float64, error) {
	f, err := strconv.ParseFloat(c.Value, 64)
	if err != nil {
		return math.NaN(), err
	}
	return f, nil
}

// SetInt64 sets a cell's value to a 64-bit integer.
func (c *Cell) SetInt64(n int64) {
	c.SetValue(n)
}

// Int64 returns the value of cell as 64-bit integer.
func (c *Cell) Int64() (int64, error) {
	f, err := strconv.ParseInt(c.Value, 10, 64)
	if err != nil {
		return -1, err
	}
	return f, nil
}

// SetInt sets a cell's value to an integer.
func (c *Cell) SetInt(n int) {
<<<<<<< HEAD
	c.SetValue(n)
=======
	c.Value = strconv.Itoa(n)
	c.NumFmt = builtInNumFmt[builtInNumFmtIndex_INT]
	c.formula = ""
	c.cellType = CellTypeNumeric
>>>>>>> 315c2bcf
}

// SetInt sets a cell's value to an integer.
func (c *Cell) SetValue(n interface{}) {
	switch t := n.(type) {
	case time.Time:
<<<<<<< HEAD
		c.SetDateTime(n.(time.Time))
		return
	case int, int8, int16, int32, int64, float32, float64:
=======
		c.SetDateTime(t)
	case int:
		c.setGeneral(fmt.Sprintf("%v", n))
	case int32:
		c.setGeneral(fmt.Sprintf("%v", n))
	case int64:
		c.setGeneral(fmt.Sprintf("%v", n))
	case float32:
		c.setGeneral(fmt.Sprintf("%v", n))
	case float64:
>>>>>>> 315c2bcf
		c.setGeneral(fmt.Sprintf("%v", n))
	case string:
		c.SetString(t)
	case []byte:
		c.SetString(string(t))
	case nil:
		c.SetString("")
	default:
		c.SetString(fmt.Sprintf("%v", n))
	}
}

// SetInt sets a cell's value to an integer.
func (c *Cell) setGeneral(s string) {
	c.Value = s
	c.NumFmt = builtInNumFmt[builtInNumFmtIndex_GENERAL]
	c.formula = ""
	c.cellType = CellTypeGeneral
}

// Int returns the value of cell as integer.
// Has max 53 bits of precision
// See: float64(int64(math.MaxInt))
func (c *Cell) Int() (int, error) {
	f, err := strconv.ParseFloat(c.Value, 64)
	if err != nil {
		return -1, err
	}
	return int(f), nil
}

// SetBool sets a cell's value to a boolean.
func (c *Cell) SetBool(b bool) {
	if b {
		c.Value = "1"
	} else {
		c.Value = "0"
	}
	c.cellType = CellTypeBool
}

// Bool returns a boolean from a cell's value.
// TODO: Determine if the current return value is
// appropriate for types other than CellTypeBool.
func (c *Cell) Bool() bool {
	// If bool, just return the value.
	if c.cellType == CellTypeBool {
		return c.Value == "1"
	}
	// If numeric, base it on a non-zero.
	if c.cellType == CellTypeNumeric || c.cellType == CellTypeGeneral {
		return c.Value != "0"
	}
	// Return whether there's an empty string.
	return c.Value != ""
}

// SetFormula sets the format string for a cell.
func (c *Cell) SetFormula(formula string) {
	c.formula = formula
	c.cellType = CellTypeFormula
}

// Formula returns the formula string for the cell.
func (c *Cell) Formula() string {
	return c.formula
}

// GetStyle returns the Style associated with a Cell
func (c *Cell) GetStyle() *Style {
	if c.style == nil {
		c.style = NewStyle()
	}
	return c.style
}

// SetStyle sets the style of a cell.
func (c *Cell) SetStyle(style *Style) {
	c.style = style
}

// GetNumberFormat returns the number format string for a cell.
func (c *Cell) GetNumberFormat() string {
	return c.NumFmt
}

func (c *Cell) formatToFloat(format string) (string, error) {
	f, err := strconv.ParseFloat(c.Value, 64)
	if err != nil {
		return c.Value, err
	}
	return fmt.Sprintf(format, f), nil
}

func (c *Cell) formatToInt(format string) (string, error) {
	f, err := strconv.ParseFloat(c.Value, 64)
	if err != nil {
		return c.Value, err
	}
	return fmt.Sprintf(format, int(f)), nil
}

// FormattedValue returns a value, and possibly an error condition
// from a Cell.  If it is possible to apply a format to the cell
// value, it will do so, if not then an error will be returned, along
// with the raw value of the Cell.
func (c *Cell) FormattedValue() (string, error) {
	var numberFormat = c.GetNumberFormat()
	if isTimeFormat(numberFormat) {
		return parseTime(c)
	}
	switch numberFormat {
	case builtInNumFmt[builtInNumFmtIndex_GENERAL], builtInNumFmt[builtInNumFmtIndex_STRING]:
		return c.Value, nil
	case builtInNumFmt[builtInNumFmtIndex_INT], "#,##0":
		return c.formatToInt("%d")
	case builtInNumFmt[builtInNumFmtIndex_FLOAT], "#,##0.00":
		return c.formatToFloat("%.2f")
	case "#,##0 ;(#,##0)", "#,##0 ;[red](#,##0)":
		f, err := strconv.ParseFloat(c.Value, 64)
		if err != nil {
			return c.Value, err
		}
		if f < 0 {
			i := int(math.Abs(f))
			return fmt.Sprintf("(%d)", i), nil
		}
		i := int(f)
		return fmt.Sprintf("%d", i), nil
	case "#,##0.00;(#,##0.00)", "#,##0.00;[red](#,##0.00)":
		f, err := strconv.ParseFloat(c.Value, 64)
		if err != nil {
			return c.Value, err
		}
		if f < 0 {
			return fmt.Sprintf("(%.2f)", f), nil
		}
		return fmt.Sprintf("%.2f", f), nil
	case "0%":
		f, err := strconv.ParseFloat(c.Value, 64)
		if err != nil {
			return c.Value, err
		}
		f = f * 100
		return fmt.Sprintf("%d%%", int(f)), nil
	case "0.00%":
		f, err := strconv.ParseFloat(c.Value, 64)
		if err != nil {
			return c.Value, err
		}
		f = f * 100
		return fmt.Sprintf("%.2f%%", f), nil
	case "0.00e+00", "##0.0e+0":
		return c.formatToFloat("%e")
	}
	return c.Value, nil

}

// parseTime returns a string parsed using time.Time
func parseTime(c *Cell) (string, error) {
	f, err := strconv.ParseFloat(c.Value, 64)
	if err != nil {
		return c.Value, err
	}
	val := TimeFromExcelTime(f, c.date1904)
	format := c.GetNumberFormat()

	// Replace Excel placeholders with Go time placeholders.
	// For example, replace yyyy with 2006. These are in a specific order,
	// due to the fact that m is used in month, minute, and am/pm. It would
	// be easier to fix that with regular expressions, but if it's possible
	// to keep this simple it would be easier to maintain.
	// Full-length month and days (e.g. March, Tuesday) have letters in them that would be replaced
	// by other characters below (such as the 'h' in March, or the 'd' in Tuesday) below.
	// First we convert them to arbitrary characters unused in Excel Date formats, and then at the end,
	// turn them to what they should actually be.
	// Based off: http://www.ozgrid.com/Excel/CustomFormats.htm
	replacements := []struct{ xltime, gotime string }{
		{"yyyy", "2006"},
		{"yy", "06"},
		{"mmmm", "%%%%"},
		{"dddd", "&&&&"},
		{"dd", "02"},
		{"d", "2"},
		{"mmm", "Jan"},
		{"mmss", "0405"},
		{"ss", "05"},
		{"hh", "15"},
		{"h", "3"},
		{"mm:", "04:"},
		{":mm", ":04"},
		{"mm", "01"},
		{"am/pm", "pm"},
		{"m/", "1/"},
		{"%%%%", "January"},
		{"&&&&", "Monday"},
	}
	for _, repl := range replacements {
		format = strings.Replace(format, repl.xltime, repl.gotime, 1)
	}
	// If the hour is optional, strip it out, along with the
	// possible dangling colon that would remain.
	if val.Hour() < 1 {
		format = strings.Replace(format, "]:", "]", 1)
		format = strings.Replace(format, "[3]", "", 1)
		format = strings.Replace(format, "[15]", "", 1)
	} else {
		format = strings.Replace(format, "[3]", "3", 1)
		format = strings.Replace(format, "[15]", "15", 1)
	}
	return val.Format(format), nil
}

// isTimeFormat checks whether an Excel format string represents
// a time.Time.
func isTimeFormat(format string) bool {
	dateParts := []string{
		"yy", "hh", "am", "pm", "ss", "mm", ":",
	}
	for _, part := range dateParts {
		if strings.Contains(format, part) {
			return true
		}
	}
	return false
}<|MERGE_RESOLUTION|>--- conflicted
+++ resolved
@@ -154,36 +154,16 @@
 
 // SetInt sets a cell's value to an integer.
 func (c *Cell) SetInt(n int) {
-<<<<<<< HEAD
 	c.SetValue(n)
-=======
-	c.Value = strconv.Itoa(n)
-	c.NumFmt = builtInNumFmt[builtInNumFmtIndex_INT]
-	c.formula = ""
-	c.cellType = CellTypeNumeric
->>>>>>> 315c2bcf
 }
 
 // SetInt sets a cell's value to an integer.
 func (c *Cell) SetValue(n interface{}) {
 	switch t := n.(type) {
 	case time.Time:
-<<<<<<< HEAD
 		c.SetDateTime(n.(time.Time))
 		return
 	case int, int8, int16, int32, int64, float32, float64:
-=======
-		c.SetDateTime(t)
-	case int:
-		c.setGeneral(fmt.Sprintf("%v", n))
-	case int32:
-		c.setGeneral(fmt.Sprintf("%v", n))
-	case int64:
-		c.setGeneral(fmt.Sprintf("%v", n))
-	case float32:
-		c.setGeneral(fmt.Sprintf("%v", n))
-	case float64:
->>>>>>> 315c2bcf
 		c.setGeneral(fmt.Sprintf("%v", n))
 	case string:
 		c.SetString(t)
