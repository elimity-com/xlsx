--- conflicted
+++ resolved
@@ -62,15 +62,9 @@
 	workBookView := workbook.BookViews.WorkBookView[0]
 	c.Assert(workBookView.XWindow, Equals, "120")
 	c.Assert(workBookView.YWindow, Equals, "75")
-<<<<<<< HEAD
-	c.Assert(workBookView.WindowWidth, Equals, "15135")
-	c.Assert(workBookView.WindowHeight, Equals, "7620")
-	c.Assert(workbook.Sheets.Sheet, HasLen, 3)
-=======
 	c.Assert(workBookView.WindowWidth, Equals, 15135)
 	c.Assert(workBookView.WindowHeight, Equals, 7620)
 	c.Assert(workbook.Sheets.Sheet, HasLen,  3)
->>>>>>> fdf1b44e
 	sheet := workbook.Sheets.Sheet[0]
 	c.Assert(sheet.Id, Equals, "rId1")
 	c.Assert(sheet.Name, Equals, "Sheet1")
@@ -97,7 +91,7 @@
 	workbook.Sheets = xlsxSheets{}
 	workbook.Sheets.Sheet = make([]xlsxSheet, 1)
 	workbook.Sheets.Sheet[0] = xlsxSheet{Name: "sheet1", SheetId: "1", Id: "rId2"}
-	
+
 	body, err := xml.MarshalIndent(workbook, "  ", "  ")
 	c.Assert(err, IsNil)
 	expectedWorkbook := `  <workbook xmlns="http://schemas.openxmlformats.org/spreadsheetml/2006/main">
@@ -113,6 +107,4 @@
     <calcPr></calcPr>
   </workbook>`
 	c.Assert(string(body), Equals, expectedWorkbook)
-	
-
 }